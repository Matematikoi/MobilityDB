/*****************************************************************************
 *
 * TemporalSeq.c
 *	  Basic functions for temporal sequences.
 *
 * Portions Copyright (c) 2019, Esteban Zimanyi, Arthur Lesuisse, 
 * 		Universite Libre de Bruxelles
 * Portions Copyright (c) 1996-2019, PostgreSQL Global Development Group
 * Portions Copyright (c) 1994, Regents of the University of California
 *
 *****************************************************************************/

#include <TemporalTypes.h>

#ifdef WITH_POSTGIS
#include "TemporalPoint.h"
#endif

/*****************************************************************************
 * General functions
 *****************************************************************************/

/* PRECOMPUTED TRAJECTORIES
 * The memory structure of a TemporalSeq with, e.g., 2 instants and 
 * a precomputed trajectory is as follows
 *
 *	-------------------------------------------------------------------
 *	( TemporalSeq | offset_0 | offset_1 | offset_2 | offset_3 )_X | ...
 *	-------------------------------------------------------------------
 *	------------------------------------------------------------------------
 *	( TemporalInst_0 )_X | ( TemporalInst_1 )_X | ( bbox )_X | ( Traj )_X  |
 *	------------------------------------------------------------------------
 *
 * where the X are unused bytes added for double padding, offset_0 to offset_1
 * are offsets for the corresponding instants, offset_2 is the offset for the 
 * bounding box and offset_3 is the offset for the precomputed trajectory. 
 * Precomputed trajectories are only kept for temporal points of sequence 
 * duration.
 */

/* Pointer to the offset array of a TemporalSeq */

size_t *
temporalseq_offsets_ptr(TemporalSeq *seq)
{
	return (size_t *) (((char *)seq) + sizeof(TemporalSeq));
}

/* Pointer to the first TemporalInst */

char * 
temporalseq_data_ptr(TemporalSeq *seq)
{
	return (char *)seq + double_pad(sizeof(TemporalSeq) + 
		sizeof(size_t) * (seq->count+2));
}

/* N-th TemporalInst of a TemporalSeq */

TemporalInst *
temporalseq_inst_n(TemporalSeq *seq, int index)
{
	size_t *offsets = temporalseq_offsets_ptr(seq);
	return (TemporalInst *) (temporalseq_data_ptr(seq) + offsets[index]);
}

/* Pointer to the bounding box of a TemporalSeq */

void * 
temporalseq_bbox_ptr(TemporalSeq *seq) 
{
	size_t *offsets = temporalseq_offsets_ptr(seq);
	return temporalseq_data_ptr(seq) + offsets[seq->count];
}

/* Copy the bounding box of a TemporalSeq in the first argument */

void 
temporalseq_bbox(void *box, TemporalSeq *seq) 
{
	void *box1 = temporalseq_bbox_ptr(seq);
	size_t bboxsize = temporal_bbox_size(seq->valuetypid);
	memcpy(box, box1, bboxsize);
	return;
}

/* 
 * Are the three temporal instant values collinear?
 * These functions supposes that the segments are not constant.
 */

static bool
float_collinear(double x1, double x2, double x3,
	TimestampTz t1, TimestampTz t2, TimestampTz t3)
{
	double duration1 = (double)t2 - (double)t1;
	double duration2 = (double)t3 - (double)t2;
	if (duration1 < duration2)
	{
		double ratio = duration1 / duration2;
		x3 = x2 + (x3 - x2) * ratio;
	}
	else if (duration1 > duration2)
	{
		double ratio = duration2 / duration1;
		x1 = x1 + (x2 - x1) * ratio;
	}
	double d1 = x2 - x1;
	double d2 = x3 - x2;
	return (fabs(d1-d2) <= EPSILON);
}

static bool
double2_collinear(double2 *x1, double2 *x2, double2 *x3,
	TimestampTz t1, TimestampTz t2, TimestampTz t3)
{
	double duration1 = (double)t2 - (double)t1;
	double duration2 = (double)t3 - (double)t2;
	if (duration1 < duration2)
	{
		double ratio = duration1 / duration2;
		x3->a = x2->a + (x3->a - x2->a) * ratio;
		x3->b = x2->b + (x3->b - x2->b) * ratio;
	}
	else if (duration1 > duration2)
	{
		double ratio = duration2 / duration1;
		x1->a = x1->a + (x2->a - x1->a) * ratio;
		x1->b = x1->b + (x2->b - x1->b) * ratio;
	}
	double d1a = x2->a - x1->a;
	double d1b = x2->b - x1->b;
	double d2a = x3->a - x2->a;
	double d2b = x3->b - x2->b;
	return (fabs(d1a-d2a) <= EPSILON && fabs(d1b-d2b) <= EPSILON);
}

#ifdef WITH_POSTGIS
static bool
point_collinear(Datum value1, Datum value2, Datum value3,
	TimestampTz t1, TimestampTz t2, TimestampTz t3, bool hasz)
{
	double duration1 = (double)t2 - (double)t1;
	double duration2 = (double)t3 - (double)t2;
	void *tofree = NULL;
	if (duration1 < duration2)
	{
		double ratio = duration1 / duration2;
		Datum line = geompoint_trajectory(value2, value3);
		value3 = call_function2(LWGEOM_line_interpolate_point, 
			line, Float8GetDatum(ratio));
		pfree(DatumGetPointer(line));
		tofree = DatumGetPointer(value3);
	}
	else if (duration1 > duration2)
	{
		double ratio = duration2 / duration1;
		Datum line = geompoint_trajectory(value1, value2);
		value1 = call_function2(LWGEOM_line_interpolate_point, 
			line, Float8GetDatum(ratio));
		pfree(DatumGetPointer(line)); 
		tofree = DatumGetPointer(value1);
	}
	bool result;
	if (hasz)
	{
		POINT3DZ point1 = datum_get_point3dz(value1);
		POINT3DZ point2 = datum_get_point3dz(value2);
		POINT3DZ point3 = datum_get_point3dz(value3);
		double dx1 = point2.x - point1.x;
		double dy1 = point2.y - point1.y;
		double dz1 = point2.z - point1.z;
		double dx2 = point3.x - point2.x;
		double dy2 = point3.y - point2.y;
		double dz2 = point3.z - point2.z;
		result = fabs(dx1-dx2) <= EPSILON && fabs(dy1-dy2) <= EPSILON && 
			fabs(dz1-dz2) <= EPSILON;
	}
	else
	{
		POINT2D point1 = datum_get_point2d(value1);
		POINT2D point2 = datum_get_point2d(value2);
		POINT2D point3 = datum_get_point2d(value3);
		double dx1 = point2.x - point1.x;
		double dy1 = point2.y - point1.y;
		double dx2 = point3.x - point2.x;
		double dy2 = point3.y - point2.y;
		result = fabs(dx1-dx2) <= EPSILON && fabs(dy1-dy2) <= EPSILON;
	}
	if (tofree != NULL) 
		pfree(tofree);
	return result;
}

static bool
double3_collinear(double3 *x1, double3 *x2, double3 *x3,
	TimestampTz t1, TimestampTz t2, TimestampTz t3)
{
	double duration1 = (double)t2 - (double)t1;
	double duration2 = (double)t3 - (double)t2;
	if (duration1 < duration2)
	{
		double ratio = duration1 / duration2;
		x3->a = x2->a + (x3->a - x2->a) * ratio;
		x3->b = x2->b + (x3->b - x2->b) * ratio;
		x3->c = x2->c + (x3->c - x2->c) * ratio;
	}
	else if (duration1 > duration2)
	{
		double ratio = duration2 / duration1;
		x1->a = x1->a + (x2->a - x1->a) * ratio;
		x1->b = x1->b + (x2->b - x1->b) * ratio;
		x1->c = x1->c + (x2->c - x1->c) * ratio;
	}
	double d1a = x2->a - x1->a;
	double d1b = x2->b - x1->b;
	double d1c = x2->c - x1->c;
	double d2a = x3->a - x2->a;
	double d2b = x3->b - x2->b;
	double d2c = x3->c - x2->c;
	return (fabs(d1a-d2a) <= EPSILON && fabs(d1b-d2b) <= EPSILON && 
		fabs(d1c-d2c) <= EPSILON);
}

static bool
double4_collinear(double4 *x1, double4 *x2, double4 *x3,
	TimestampTz t1, TimestampTz t2, TimestampTz t3)
{
	double duration1 = (double)t2 - (double)t1;
	double duration2 = (double)t3 - (double)t2;
	if (duration1 < duration2)
	{
		double ratio = duration1 / duration2;
		x3->a = x2->a + (x3->a - x2->a) * ratio;
		x3->b = x2->b + (x3->b - x2->b) * ratio;
		x3->c = x2->c + (x3->c - x2->c) * ratio;
		x3->d = x2->d + (x3->d - x2->d) * ratio;
	}
	else if (duration1 > duration2)
	{
		double ratio = duration2 / duration1;
		x1->a = x1->a + (x2->a - x1->a) * ratio;
		x1->b = x1->b + (x2->b - x1->b) * ratio;
		x1->c = x1->c + (x2->c - x1->c) * ratio;
		x1->d = x1->d + (x2->c - x1->d) * ratio;
	}
	double d1a = x2->a - x1->a;
	double d1b = x2->b - x1->b;
	double d1c = x2->c - x1->c;
	double d1d = x2->d - x1->d;
	double d2a = x3->a - x2->a;
	double d2b = x3->b - x2->b;
	double d2c = x3->c - x2->c;
	double d2d = x3->d - x2->d;
	return (fabs(d1a-d2a) <= EPSILON && fabs(d1b-d2b) <= EPSILON && 
		fabs(d1c-d2c) <= EPSILON && fabs(d1d-d2d) <= EPSILON);
}

#endif

static bool
datum_collinear(Oid valuetypid, Datum value1, Datum value2, Datum value3,
	TimestampTz t1, TimestampTz t2, TimestampTz t3)
{
	if (valuetypid == FLOAT8OID)
		return float_collinear(DatumGetFloat8(value1), DatumGetFloat8(value2), 
			DatumGetFloat8(value3), t1, t2, t3);
	if (valuetypid == type_oid(T_DOUBLE2))
		return double2_collinear(DatumGetDouble2P(value1), DatumGetDouble2P(value2), 
			DatumGetDouble2P(value3), t1, t2, t3);
#ifdef WITH_POSTGIS
	if (valuetypid == type_oid(T_GEOMETRY))
	{
		GSERIALIZED *gs = (GSERIALIZED *)DatumGetPointer(value1);
		bool hasz = FLAGS_GET_Z(gs->flags);
		return point_collinear(value1, value2, value3, t1, t2, t3, hasz);
	}
	if (valuetypid == type_oid(T_DOUBLE3))
		return double3_collinear(DatumGetDouble3P(value1), DatumGetDouble3P(value2), 
			DatumGetDouble3P(value3), t1, t2, t3);
	if (valuetypid == type_oid(T_DOUBLE4))
		return double4_collinear(DatumGetDouble4P(value1), DatumGetDouble4P(value2), 
			DatumGetDouble4P(value3), t1, t2, t3);
#endif
	return false;
}

static bool
temporalinst_collinear(TemporalInst *inst1, TemporalInst *inst2, 
	TemporalInst *inst3)
{
	Oid valuetypid = inst1->valuetypid;
	if (valuetypid == FLOAT8OID)
	{
		double x1 = DatumGetFloat8(temporalinst_value(inst1));
		double x2 = DatumGetFloat8(temporalinst_value(inst2));
		double x3 = DatumGetFloat8(temporalinst_value(inst3));
		return float_collinear(x1, x2, x3, inst1->t, inst2->t, inst3->t);
	}
	if (valuetypid == type_oid(T_DOUBLE2))
	{
		double2 *x1 = DatumGetDouble2P(temporalinst_value(inst1));
		double2 *x2 = DatumGetDouble2P(temporalinst_value(inst2));
		double2 *x3 = DatumGetDouble2P(temporalinst_value(inst3));
		return double2_collinear(x1, x2, x3, inst1->t, inst2->t, inst3->t);
	}
#ifdef WITH_POSTGIS
	if (valuetypid == type_oid(T_GEOMETRY))
	{
		Datum value1 = temporalinst_value(inst1);
		Datum value2 = temporalinst_value(inst2);
		Datum value3 = temporalinst_value(inst3);
		return point_collinear(value1, value2, value3, 
				inst1->t, inst2->t, inst3->t, MOBDB_FLAGS_GET_Z(inst1->flags));
	}
	if (valuetypid == type_oid(T_DOUBLE3))
	{
		double3 *x1 = DatumGetDouble3P(temporalinst_value(inst1));
		double3 *x2 = DatumGetDouble3P(temporalinst_value(inst2));
		double3 *x3 = DatumGetDouble3P(temporalinst_value(inst3));
		return double3_collinear(x1, x2, x3, inst1->t, inst2->t, inst3->t);
	}
	if (valuetypid == type_oid(T_DOUBLE4))
	{
		double4 *x1 = DatumGetDouble4P(temporalinst_value(inst1));
		double4 *x2 = DatumGetDouble4P(temporalinst_value(inst2));
		double4 *x3 = DatumGetDouble4P(temporalinst_value(inst3));
		return double4_collinear(x1, x2, x3, inst1->t, inst2->t, inst3->t);
	}
#endif
	return false;
}

/*
 * Normalize an array of instants.
 * The function assumes that there are at least 2 instants.
 * The function does not create new instants, it creates an array of pointers
 * to a subset of the instants passed in the first argument.
 */
static TemporalInst **
temporalinstarr_normalize(TemporalInst **instants, int count, int *newcount)
{
	Oid valuetypid = instants[0]->valuetypid;
	TemporalInst **result = palloc(sizeof(TemporalInst *) * count);
	/* Remove redundant instants */ 
	TemporalInst *inst1 = instants[0];
	Datum value1 = temporalinst_value(inst1);
	TemporalInst *inst2 = instants[1];
	Datum value2 = temporalinst_value(inst2);
	bool continuous = MOBDB_FLAGS_GET_CONTINUOUS(instants[0]->flags);
	result[0] = inst1;
	int k = 1;
	for (int i = 2; i < count; i++)
	{
		TemporalInst *inst3 = instants[i];
		Datum value3 = temporalinst_value(inst3);
		if (
			/* discrete sequences and 2 consecutive instants that have the same value 
				... 1@t1, 1@t2, 2@t3, ... -> ... 1@t1, 2@t3, ...
			*/
			(!continuous && datum_eq(value1, value2, valuetypid))
			||
			/* 3 consecutive float/point instants that have the same value 
				... 1@t1, 1@t2, 1@t3, ... -> ... 1@t1, 1@t3, ...
			*/
			(datum_eq(value1, value2, valuetypid) && datum_eq(value2, value3, valuetypid))
			||
			/* collinear float/point instants that have the same duration
				... 1@t1, 2@t2, 3@t3, ... -> ... 1@t1, 3@t3, ...
			*/
			(datum_collinear(valuetypid, value1, value2, value3, inst1->t, inst2->t, inst3->t))
			)
		{
			inst2 = inst3; value2 = value3;
		} 
		else 
		{
			result[k++] = inst2;
			inst1 = inst2; value1 = value2;
			inst2 = inst3; value2 = value3;
		}
	}
	result[k++] = inst2;
	*newcount = k;
	return result;
}

/*****************************************************************************/

/* Join two temporal sequences 
 * This function is called when normalizing an array of sequences. It supposes
 * that the two sequences are adjacent. The resulting sequence will remove the
 * last and/or the first instant of the first/second sequence depending on the
 * values of the last two Boolean arguments */

static TemporalSeq *
temporalseq_join(TemporalSeq *seq1, TemporalSeq *seq2, bool last1, bool first1)
{
	int count1 = seq1->count;
	int start2 = 0;
	/* If we need to remove also the last instant of the first sequence */
	if (last1) count1--;		
	/* If we need to remove also the last instant of the first sequence */
	if (first1) start2++;		
	TemporalInst **instants = palloc(sizeof(TemporalInst *) * 
		(count1 + seq2->count - start2));
	int k = 0;
	for (int i = 0; i < count1; i++)
		instants[k++] = temporalseq_inst_n(seq1, i);
	for (int i = start2; i < seq2->count; i++)
		instants[k++] = temporalseq_inst_n(seq2, i);
	TemporalSeq *result = temporalseq_from_temporalinstarr(instants, k, 
		seq1->period.lower_inc, seq2->period.upper_inc, false);
	
	pfree(instants); 

	return result;
}

/*
 * Normalize an array of temporal sequences values. 
 * It is supposed that each individual sequence is already normalized.
 * The sequences may be non-contiguous but must ordered and non-overlapping.
 * The function creates new sequences and does not free the original sequences.
 */
TemporalSeq **
temporalseqarr_normalize(TemporalSeq **sequences, int count, int *newcount)
{
	TemporalSeq **result = palloc(sizeof(TemporalSeq *) * count);
	/* seq1 is the sequence to which we try to join subsequent seq2 */
	TemporalSeq *seq1 = sequences[0];
	Oid valuetypid = seq1->valuetypid;
	bool continuous = MOBDB_FLAGS_GET_CONTINUOUS(seq1->flags);
	bool isnew = false;
	int k = 0;
	for (int i = 1; i < count; i++)
	{
		TemporalSeq *seq2 = sequences[i];
		TemporalInst *last2 = (seq1->count == 1) ? NULL : 
			temporalseq_inst_n(seq1, seq1->count - 2); 
		Datum last2value = (seq1->count == 1) ? 0 : 
			temporalinst_value(last2);
		TemporalInst *last1 = temporalseq_inst_n(seq1, seq1->count - 1);
		Datum last1value = temporalinst_value(last1);
		TemporalInst *first1 = temporalseq_inst_n(seq2, 0);
		Datum first1value = temporalinst_value(first1);
		TemporalInst *first2 = (seq2->count == 1) ? NULL : 
			temporalseq_inst_n(seq2, 1); 
		Datum first2value = (seq2->count == 1) ? 0 : 
			temporalinst_value(first2);
		bool adjacent = 
			timestamp_cmp_internal(seq1->period.upper, seq2->period.lower) == 0 && 
			(seq1->period.upper_inc || seq2->period.lower_inc);
		/* If they are adjacent and not instantaneous */
		if (adjacent && last2 != NULL && first2 != NULL && (
			/* If discrete and the last segment of the first sequence is constant 
			   ..., 1@t1, 1@t2) [1@t2, 1@t3, ... -> ..., 1@t1, 2@t3, ... 
			   ..., 1@t1, 1@t2) [1@t2, 2@t3, ... -> ..., 1@t1, 2@t3, ... 
			   ..., 1@t1, 1@t2] (1@t2, 2@t3, ... -> ..., 1@t1, 2@t3, ... 
			 */
			(!continuous && 
			datum_eq(last2value, last1value, valuetypid) && 
			datum_eq(last1value, first1value, valuetypid))
			||			
			/* If the last/first segments are constant and equal 
			   ..., 1@t1, 1@t2] (1@t2, 1@t3, ... -> ..., 1@t1, 1@t3, ... 
			 */
			(datum_eq(last2value, last1value, valuetypid) &&
			datum_eq(last1value, first1value, valuetypid) && 
			datum_eq(first1value, first2value, valuetypid))
			||			
			/* If float/point sequences and collinear last/first segments having the same duration 
			   ..., 1@t1, 2@t2) [2@t2, 3@t3, ... -> ..., 1@t1, 3@t3, ... 
			*/
			(datum_eq(last1value, first1value, valuetypid) && 
			temporalinst_collinear(last2, first1, first2))
			))
		{
			/* Remove the last and first instants of the sequences */
			seq1 = temporalseq_join(seq1, seq2, true, true);
			isnew = true;
		}
		/* If discrete sequences and the first one has an exclusive upper bound, 
		   by definition the first sequence has the last segment constant
		   ..., 1@t1, 1@t2) [2@t2, 3@t3, ... -> ..., 1@t1, 2@t2, 3@t3, ... 
		   ..., 1@t1, 1@t2) [2@t2] -> ..., 1@t1, 2@t2]
		 */
		else if (adjacent && !continuous && !seq1->period.upper_inc)
		{
			/* Remove the last instant of the first sequence */
			seq1 = temporalseq_join(seq1, seq2, true, false);
			isnew = true;
		}
		/* If they are adjacent and have equal last/first value respectively 
			Discrete
			... 1@t1, 2@t2], (2@t2, 1@t3, ... -> ..., 1@t1, 2@t2, 1@t3, ...
			[1@t1], (1@t1, 2@t2, ... -> ..., 1@t1, 2@t2
			Continuous	
			..., 1@t1, 2@t2), [2@t2, 1@t3, ... -> ..., 1@t1, 2@t2, 1@t3, ...
			..., 1@t1, 2@t2], (2@t2, 1@t3, ... -> ..., 1@t1, 2@t2, 1@t3, ...
			..., 1@t1, 2@t2), [2@t2] -> ..., 1@t1, 2@t2]
			[1@t1],(1@t1, 2@t2, ... -> [1@t1, 2@t2, ...
		*/
		else if (adjacent && datum_eq(last1value, first1value, valuetypid))
		{
			/* Remove the first instant of the second sequence */
			seq1 = temporalseq_join(seq1, seq2, false, true);
			isnew = true;
		} 
		else 
		{
			result[k++] = isnew ? seq1 : temporalseq_copy(seq1);
			seq1 = seq2;
			isnew = false;
		}
	}
	result[k++] = isnew ? seq1 : temporalseq_copy(seq1);
	*newcount = k;
	return result;
}

/*****************************************************************************/

/* Construct a TemporalSeq from an array of TemporalInst and the bounds.
 * Depending on the value of the normalize argument, the resulting sequence
 * will be normalized. */
TemporalSeq *
temporalseq_from_temporalinstarr(TemporalInst **instants, int count, 
   bool lower_inc, bool upper_inc, bool normalize)
{
	Oid valuetypid = instants[0]->valuetypid;
	/* Test the validity of the instants and the bounds */
	assert(count > 0);
	if (count == 1 && (!lower_inc || !upper_inc))
		ereport(ERROR, (errcode(ERRCODE_RESTRICT_VIOLATION), 
			errmsg("Instant sequence must have inclusive bounds")));
#ifdef WITH_POSTGIS
	bool isgeo = (valuetypid == type_oid(T_GEOMETRY) ||
		valuetypid == type_oid(T_GEOGRAPHY));
	bool hasz = false;
	int srid;
	if (isgeo)
	{
		hasz = MOBDB_FLAGS_GET_Z(instants[0]->flags);
		srid = tpoint_srid_internal((Temporal *)instants[0]);
	}
#endif
	for (int i = 1; i < count; i++)
	{
		if (timestamp_cmp_internal(instants[i-1]->t, instants[i]->t) >= 0)
			ereport(ERROR, (errcode(ERRCODE_RESTRICT_VIOLATION), 
				errmsg("Invalid timestamps for temporal value")));
#ifdef WITH_POSTGIS
		if (isgeo)
		{
			if (tpoint_srid_internal((Temporal *)instants[i]) != srid)
				ereport(ERROR, (errcode(ERRCODE_RESTRICT_VIOLATION), 
					errmsg("All geometries composing a temporal point must be of the same SRID")));
			if (MOBDB_FLAGS_GET_Z(instants[i]->flags) != hasz)
				ereport(ERROR, (errcode(ERRCODE_RESTRICT_VIOLATION), 
					errmsg("All geometries composing a temporal point must be of the same dimensionality")));
		}
#endif
	}
	bool continuous = MOBDB_FLAGS_GET_CONTINUOUS(instants[0]->flags);
	if (!continuous && count > 1 && !upper_inc &&
		datum_ne(temporalinst_value(instants[count-1]), 
			temporalinst_value(instants[count-2]), valuetypid))
		ereport(ERROR, (errcode(ERRCODE_RESTRICT_VIOLATION), 
			errmsg("Invalid end value for temporal sequence")));

	/* Normalize the array of instants */
	TemporalInst **newinstants = instants;
	int newcount = count;
	if (normalize && count > 2)
		newinstants = temporalinstarr_normalize(instants, count, &newcount);
	/* Get the bounding box size */
	size_t bboxsize = temporal_bbox_size(valuetypid);
	size_t memsize = double_pad(bboxsize);
	/* Add the size of composing instants */
	for (int i = 0; i < newcount; i++)
		memsize += double_pad(VARSIZE(newinstants[i]));
	/* Precompute the trajectory */
#ifdef WITH_POSTGIS
	bool trajectory = false; /* keep compiler quiet */
	Datum traj = 0; /* keep compiler quiet */
	if (isgeo)
	{
		trajectory = type_has_precomputed_trajectory(valuetypid);  
		if (trajectory)
		{
			/* A trajectory is a geometry/geography, either a point or a 
			 * linestring, which may be self-intersecting */
			traj = tpointseq_make_trajectory(newinstants, newcount);
			memsize += double_pad(VARSIZE(DatumGetPointer(traj)));
		}
	}
#endif
	/* Add the size of the struct and the offset array */
	size_t pdata = double_pad(sizeof(TemporalSeq) + (newcount + 2) * sizeof(size_t));
	/* Create the TemporalSeq */
	TemporalSeq *result = palloc0(pdata + memsize);
	SET_VARSIZE(result, pdata + memsize);
	result->count = newcount;
	result->valuetypid = valuetypid;
	result->duration = TEMPORALSEQ;
	period_set(&result->period, newinstants[0]->t, newinstants[newcount-1]->t,
		lower_inc, upper_inc);
	MOBDB_FLAGS_SET_CONTINUOUS(result->flags, continuous);
#ifdef WITH_POSTGIS
	if (isgeo)
		MOBDB_FLAGS_SET_Z(result->flags, hasz);
#endif
	/* Initialization of the variable-length part */
	size_t *offsets = temporalseq_offsets_ptr(result);
	size_t pos = 0;
	for (int i = 0; i < newcount; i++)
	{
		memcpy(((char *)result) + pdata + pos, newinstants[i], 
			VARSIZE(newinstants[i]));
		offsets[i] = pos;
		pos += double_pad(VARSIZE(newinstants[i]));
	}
	/*
	 * Precompute the bounding box 
	 * Only external types have precomputed bounding box, internal types such
	 * as double2, double3, or double4 do not have precomputed bounding box.
	 * For temporal points the bounding box is computed from the trajectory 
	 * for efficiency reasons.
	 */
	if (bboxsize != 0)
	{
		void *bbox = ((char *) result) + pdata + pos;
		if (trajectory)
		{
			geo_to_gbox_internal(bbox, (GSERIALIZED *)DatumGetPointer(traj));
			((GBOX *)bbox)->mmin = (double)(result->period.lower);
			((GBOX *)bbox)->mmax = (double)(result->period.upper);
			FLAGS_SET_M(((GBOX *)bbox)->flags, true);
		}
		else
			temporalseq_make_bbox(bbox, newinstants, newcount, 
				lower_inc, upper_inc);
		offsets[newcount] = pos;
		pos += double_pad(bboxsize);
	}
#ifdef WITH_POSTGIS
	if (isgeo && trajectory)
	{
		offsets[newcount+1] = pos;
		memcpy(((char *) result) + pdata + pos, DatumGetPointer(traj),
			VARSIZE(DatumGetPointer(traj)));
		pfree(DatumGetPointer(traj));
	}
#endif

	if (normalize && count > 2)
		pfree(newinstants);

	return result;
}

/* Copy a temporal sequence */

TemporalSeq *
temporalseq_copy(TemporalSeq *seq)
{
	TemporalSeq *result = palloc0(VARSIZE(seq));
	memcpy(result, seq, VARSIZE(seq));
	return result;
}

/* Binary search of a timestamptz in a TemporalSeq */

int
temporalseq_find_timestamp(TemporalSeq *seq, TimestampTz t) 
{
	int first = 0;
	int last = seq->count - 2;
	int middle = (first + last)/2;
	while (first <= last) 
	{
		TemporalInst *inst1 = temporalseq_inst_n(seq, middle);
		TemporalInst *inst2 = temporalseq_inst_n(seq, middle+1);
		bool lower_inc = (middle == 0) ? seq->period.lower_inc : true;
		bool upper_inc = (middle == seq->count - 2) ? seq->period.upper_inc : false;
		if ((timestamp_cmp_internal(inst1->t, t) < 0 && 
			timestamp_cmp_internal(t, inst2->t) < 0) ||
			(lower_inc && timestamp_cmp_internal(inst1->t, t) == 0) ||
			(upper_inc && timestamp_cmp_internal(inst2->t, t) == 0))
			return middle;
		if (timestamp_cmp_internal(t, inst1->t) <= 0)
			last = middle - 1;
		else
			first = middle + 1;	
		middle = (first + last)/2;
	}
	return -1;
}

/*****************************************************************************
 * Intersection functions
 *****************************************************************************/
 
/* 
 * Intersection of a TemporalSeq and a TemporalInst values. 
 */

bool
intersection_temporalseq_temporalinst(TemporalSeq *seq, TemporalInst *inst, 
	TemporalInst **inter1, TemporalInst **inter2)
{
	TemporalInst *inst1 = temporalseq_at_timestamp(seq, inst->t);
	if (inst1 == NULL)
		return false;
	
	*inter1 = inst1;
	*inter2 = temporalinst_copy(inst1);
	return true;
}

bool
intersection_temporalinst_temporalseq(TemporalInst *inst, TemporalSeq *seq, 
	TemporalInst **inter1, TemporalInst **inter2)
{
	return intersection_temporalseq_temporalinst(seq, inst, inter2, inter1);
}

/* 
 * Intersection of a TemporalSeq and a TemporalI values. Each value keeps  
 * the instants in the intersection of their time spans.
 */

bool
intersection_temporalseq_temporali(TemporalSeq *seq, TemporalI *ti,
	TemporalI **inter1, TemporalI **inter2)
{
	/* Test whether the bounding timespan of the two temporal values overlap */
	Period p;
	temporali_timespan(&p, ti);
	if (!overlaps_period_period_internal(&seq->period, &p))
		return false;
	
	TemporalInst **instants1 = palloc(sizeof(TemporalInst *) * ti->count);
	TemporalInst **instants2 = palloc(sizeof(TemporalInst *) * ti->count);
	int k = 0;
	for (int i = 0; i < ti->count; i++)
	{
		TemporalInst *inst = temporali_inst_n(ti, i);
		if (contains_period_timestamp_internal(&seq->period, inst->t))
		{
			instants1[k] = temporalseq_at_timestamp(seq, inst->t);
			instants2[k++] = inst;
		}
		if (timestamp_cmp_internal(seq->period.upper, inst->t) < 0)
			break;
	}
	if (k == 0)
	{
		pfree(instants1); pfree(instants2); 
		return false;
	}
	
	*inter1 = temporali_from_temporalinstarr(instants1, k);
	*inter2 = temporali_from_temporalinstarr(instants2, k);
	
	for (int i = 0; i < k; i++) 
		pfree(instants1[i]);
	pfree(instants1); pfree(instants2); 

	return true;
}

bool
intersection_temporali_temporalseq(TemporalI *ti, TemporalSeq *seq, 
	TemporalI **inter1, TemporalI **inter2)
{
	return intersection_temporalseq_temporali(seq, ti, inter2, inter1);
}

/* 
 * Intersection two TemporalSeq values. 
 */

bool
intersection_temporalseq_temporalseq(TemporalSeq *seq1, TemporalSeq *seq2,
	TemporalSeq **inter1, TemporalSeq **inter2)
{
	/* Test whether the bounding timespan of the two temporal values overlap */
	Period *inter = intersection_period_period_internal(&seq1->period, 
		&seq2->period);
	if (inter == NULL)
		return false;
	
	*inter1 = temporalseq_at_period(seq1, inter);
	*inter2 = temporalseq_at_period(seq2, inter);
	pfree(inter);
	return true;
}

/*****************************************************************************
 * Synchronize two TemporalSeq values. The values are split into (redundant)
 * segments defined over the same set of instants covering the intersection
 * of their time spans. Depending on the value of the argument crossings,
 * potential crossings between successive pair of instants are added.
 *****************************************************************************/

bool
temporalseq_add_crossing(TemporalInst *inst1, TemporalInst *next1,
	TemporalInst *inst2, TemporalInst *next2, 
	TemporalInst **cross1, TemporalInst **cross2)
{
	/* Determine whether there is a crossing */
	TimestampTz crosstime;
	bool cross = temporalseq_intersect_at_timestamp(inst1, next1, 
		inst2, next2, &crosstime);
	if (!cross)
		return false;
	*cross1 = temporalseq_at_timestamp1(inst1, next1, crosstime);
	*cross2 = temporalseq_at_timestamp1(inst2, next2, crosstime);
	return true;
}

bool
synchronize_temporalseq_temporalseq(TemporalSeq *seq1, TemporalSeq *seq2,
	TemporalSeq **sync1, TemporalSeq **sync2, bool crossings)
{
	/* Test whether the bounding timespan of the two temporal values overlap */
	Period *inter = intersection_period_period_internal(&seq1->period, 
		&seq2->period);
	if (inter == NULL)
		return false;
	
	/* If the two sequences intersect at an instant */
	if (timestamp_cmp_internal(inter->lower, inter->upper) == 0)
	{
		TemporalInst *inst1 = temporalseq_at_timestamp(seq1, inter->lower);
		TemporalInst *inst2 = temporalseq_at_timestamp(seq2, inter->lower);
		*sync1 = temporalseq_from_temporalinstarr(&inst1, 1, 
			true, true, false);
		*sync2 = temporalseq_from_temporalinstarr(&inst2, 1, 
			true, true, false);
		pfree(inst1); pfree(inst2); pfree(inter);
		return true;
	}
	
	/* 
	 * General case 
	 * seq1 =  ... *	 *   *   *	  *>
	 * seq2 =	   <*			*	 * ...
	 * sync1 =	  <X C * C * C X C X C *>
	 * sync1 =	  <* C X C X C * C * C X>
	 * where X are values added for synchronization and C are values added
	 * for the crossings
	 */
	TemporalInst *inst1 = temporalseq_inst_n(seq1, 0);
	TemporalInst *inst2 = temporalseq_inst_n(seq2, 0);
	TemporalInst *tofreeinst = NULL;
	int i = 0, j = 0, k = 0, l = 0;
	if (timestamp_cmp_internal(inst1->t, inter->lower) < 0)
	{
		inst1 = temporalseq_at_timestamp(seq1, inter->lower);
		tofreeinst = inst1;
		i = temporalseq_find_timestamp(seq1, inter->lower);
	}
	else if (timestamp_cmp_internal(inst2->t, inter->lower) < 0)
	{
		inst2 = temporalseq_at_timestamp(seq2, inter->lower);
		tofreeinst = inst2;
		j = temporalseq_find_timestamp(seq2, inter->lower);
	}
	int count = (seq1->count - i + seq2->count - j) * 2;
	TemporalInst **instants1 = palloc(sizeof(TemporalInst *) * count);
	TemporalInst **instants2 = palloc(sizeof(TemporalInst *) * count);
	TemporalInst **tofree = palloc(sizeof(TemporalInst *) * count * 2);
	if (tofreeinst != NULL)
		tofree[l++] = tofreeinst;
	while (i < seq1->count && j < seq2->count &&
		(timestamp_cmp_internal(inst1->t, inter->upper) <= 0 ||
		timestamp_cmp_internal(inst2->t, inter->upper) <= 0))
	{
		int cmp = timestamp_cmp_internal(inst1->t, inst2->t);
		if (cmp == 0)
		{
			i++; j++;
		}
		else if (cmp < 0)
		{
			i++;
			inst2 = temporalseq_at_timestamp(seq2, inst1->t);
			tofree[l++] = inst2;
		}
		else 
		{
			j++;
			inst1 = temporalseq_at_timestamp(seq1, inst2->t);
			tofree[l++] = inst1;
		}
		/* If not the first instant add potential crossing before adding
		   the new instants */
		TemporalInst *cross1, *cross2;
		if (crossings && k > 0 && 
			temporalseq_add_crossing(instants1[k-1], inst1,
				instants2[k-1], inst2, &cross1, &cross2))
		{
			instants1[k] = cross1; instants2[k++] = cross2;
			tofree[l++] = cross1; tofree[l++] = cross2; 
		}
		instants1[k] = inst1; instants2[k++] = inst2;
		if (i == seq1->count || j == seq2->count)
			break;
		inst1 = temporalseq_inst_n(seq1, i);
		inst2 = temporalseq_inst_n(seq2, j);
	}
	/* We are sure that k != 0 due to the period intersection test above */
	/* The last two values of discrete sequences with exclusive upper bound 
	   must be equal */
	if (! inter->upper_inc && k > 1 && ! MOBDB_FLAGS_GET_CONTINUOUS(seq1->flags))
	{
		if (datum_ne(temporalinst_value(instants1[k-2]), 
			temporalinst_value(instants1[k-1]), seq1->valuetypid))
		{
			inst1 = instants1[k-1];
			instants1[k-1] = temporalinst_make(temporalinst_value(instants1[k-2]),
				instants1[k-1]->t, instants1[k-1]->valuetypid); 
			tofree[l++] = instants1[k-1];
		}
	}
	if (! inter->upper_inc && k > 1 && ! MOBDB_FLAGS_GET_CONTINUOUS(seq2->flags))
	{
		if (datum_ne(temporalinst_value(instants2[k-2]), 
			temporalinst_value(instants2[k-1]), seq2->valuetypid))
		{
			inst2 = instants2[k-1];
			instants2[k-1] = temporalinst_make(temporalinst_value(instants2[k-2]),
				instants2[k-1]->t, instants2[k-1]->valuetypid); 
			tofree[l++] = instants2[k-1];
		}
	}
	*sync1 = temporalseq_from_temporalinstarr(instants1, k, 
		inter->lower_inc, inter->upper_inc, false);
	*sync2 = temporalseq_from_temporalinstarr(instants2, k, 
		inter->lower_inc, inter->upper_inc, false);
	
	for (int i = 0; i < l; i++) 
		pfree(tofree[i]);
	pfree(instants1); pfree(instants2); pfree(tofree); pfree(inter);

	return true;
}

/*****************************************************************************/

/*
 * Find the single timestamptz at which the multiplication of two temporal 
 * segments has a local minimum/maximum.
 * The function supposes that the instants are synchronized, i.e.,
 * start1->t = start2->t and end1->t = end2->t 
 */

bool
tnumberseq_mult_maxmin_at_timestamp(TemporalInst *start1, TemporalInst *end1,
	TemporalInst *start2, TemporalInst *end2, TimestampTz *t)
{
	double x1 = datum_double(temporalinst_value(start1), start1->valuetypid);
	double x2 = datum_double(temporalinst_value(end1), start1->valuetypid);
	double x3 = datum_double(temporalinst_value(start2), start2->valuetypid);
	double x4 = datum_double(temporalinst_value(end2), start2->valuetypid);
	/* Compute the instants t1 and t2 at which the linear functions of the two
	   segments take the value 0: at1 + b = 0, ct2 + d = 0. There is a
	   minimum/maximum exactly at the middle between t1 and t2.
	   To reduce problems related to floating point arithmetic, t1 and t2
	   are shifted, respectively, to 0 and 1 before the computation */
	if ((x2 - x1) == 0 || (x4 - x3) == 0)
		return false;

	double d1 = (-1 * x1) / (x2 - x1);
	double d2 = (-1 * x3) / (x4 - x3);
	double min = Min(d1, d2);
	double max = Max(d1, d2);
	double fraction = min + (max - min)/2;
	if (fraction <= EPSILON || fraction >= (1.0 - EPSILON))
		/* Minimum/maximum occurs out of the period */
		return false;

	double duration = (double)(end1->t) - (double)(start1->t);
	*t = (double)(start1->t) + (duration * fraction);
	return true;	
}

/*****************************************************************************/

/*
 * Find the single timestamptz at which two temporal segments intersect.
 * The function supposes that the instants are synchronized, i.e.,
 * start1->t = start2->t and end1->t = end2->t 
 * The function only returns an intersection at the middle, i.e., it returns
 * false if they intersect at a bound.
 */

bool
tnumberseq_intersect_at_timestamp(TemporalInst *start1, TemporalInst *end1, 
	TemporalInst *start2, TemporalInst *end2, TimestampTz *t)
{
	double x1 = datum_double(temporalinst_value(start1), start1->valuetypid);
	double x2 = datum_double(temporalinst_value(end1), start1->valuetypid);
	double x3 = datum_double(temporalinst_value(start2), start2->valuetypid);
	double x4 = datum_double(temporalinst_value(end2), start2->valuetypid);
	/* Compute the instant t at which the linear functions of the two segments
	   are equal: at + b = ct + d that is t = (d - b) / (a - c).
	   To reduce problems related to floating point arithmetic, t1 and t2
	   are shifted, respectively, to 0 and 1 before the computation */
	double denum = fabs(x2 - x1 - x4 + x3);
	if (denum == 0)
		/* Parallel segments */
		return false;

	double fraction = fabs((x3 - x1) / denum);
	if (fraction <= EPSILON || fraction >= (1.0 - EPSILON))
		/* Intersection occurs out of the period */
		return false;

	double duration = (double)(end1->t) - (double)(start1->t);
	*t = (double)(start1->t) + (duration * fraction);
	return true;	
}

#ifdef WITH_POSTGIS
/* 
 * Determine the instant t at which two temporal periods are at the local 
 * minimum. 
 * The function assumes that the two periods are synchronized, 
 * that they are not instants, and that they are not constant.
 */
bool
tpointseq_min_dist_at_timestamp(TemporalInst *start1, TemporalInst *end1, 
	TemporalInst *start2, TemporalInst *end2, TimestampTz *t)
{
	double denum, fraction;
	if (MOBDB_FLAGS_GET_Z(start1->flags)) /* 3D */
	{
		POINT3DZ p1 = datum_get_point3dz(temporalinst_value(start1));
		POINT3DZ p2 = datum_get_point3dz(temporalinst_value(end1));
		POINT3DZ p3 = datum_get_point3dz(temporalinst_value(start2));
		POINT3DZ p4 = datum_get_point3dz(temporalinst_value(end2));
		/* The following basically computes d/dx (Euclidean distance) = 0.
		   To reduce problems related to floating point arithmetic, t1 and t2
		   are shifted, respectively, to 0 and 1 before computing d/dx */
		double dx1 = p2.x - p1.x;
		double dy1 = p2.y - p1.y;
		double dz1 = p2.z - p1.z;
		double dx2 = p4.x - p3.x;
		double dy2 = p4.y - p3.y;
		double dz2 = p4.z - p3.z;
		
		double f1 = p3.x * (dx1 - dx2);
		double f2 = p1.x * (dx2 - dx1);
		double f3 = p3.y * (dy1 - dy2);
		double f4 = p1.y * (dy2 - dy1);
		double f5 = p3.z * (dz1 - dz2);
		double f6 = p1.z * (dz2 - dz1);

		denum = dx1*(dx1-2*dx2) + dy1*(dy1-2*dy2) + dz1*(dz1-2*dz2) + 
			dx2*dx2 + dy2*dy2 + dz2*dz2;
		if (denum == 0)
			return false;

		fraction = (f1 + f2 + f3 + f4 + f5 + f6) / denum;
	}
	else /* 2D */
	{
		POINT2D p1 = datum_get_point2d(temporalinst_value(start1));
		POINT2D p2 = datum_get_point2d(temporalinst_value(end1));
		POINT2D p3 = datum_get_point2d(temporalinst_value(start2));
		POINT2D p4 = datum_get_point2d(temporalinst_value(end2));
		/* The following basically computes d/dx (Euclidean distance) = 0.
		   To reduce problems related to floating point arithmetic, t1 and t2
		   are shifted, respectively, to 0 and 1 before computing d/dx */
		double dx1 = p2.x - p1.x;
		double dy1 = p2.y - p1.y;
		double dx2 = p4.x - p3.x;
		double dy2 = p4.y - p3.y;
		
		double f1 = p3.x * (dx1 - dx2);
		double f2 = p1.x * (dx2 - dx1);
		double f3 = p3.y * (dy1 - dy2);
		double f4 = p1.y * (dy2 - dy1);

		denum = dx1*(dx1-2*dx2) + dy1*(dy1-2*dy2) + dy2*dy2 + dx2*dx2;
		/* If the segments are parallel */
		if (denum == 0)
			return false;

		fraction = (f1 + f2 + f3 + f4) / denum;
	}
	if (fraction <= EPSILON || fraction >= (1.0 - EPSILON))
		return false;
	double duration = (double)(end1->t) - (double)(start1->t);
	*t = (double)(start1->t) + (duration * fraction);
	return true;
}

bool
tpointseq_intersect_at_timestamp(TemporalInst *start1, TemporalInst *end1, 
	TemporalInst *start2, TemporalInst *end2, TimestampTz *t)
{
	bool result;
	if (!tpointseq_min_dist_at_timestamp(start1, end1, start2, end2, t))
		return false;
	Datum value1 = temporalseq_value_at_timestamp1(start1, end1, *t);
	Datum value2 = temporalseq_value_at_timestamp1(start2, end2, *t);
	if (datum_eq(value1, value2, start1->valuetypid))
		result = true;
	else
		result = false;
	pfree(DatumGetPointer(value1)); pfree(DatumGetPointer(value2));
	return result;
}
#endif

/* DoubleN are used for computing avg and centroid aggregates based on sum 
   and thus there is no need to add crossings */
bool
temporalseq_intersect_at_timestamp(TemporalInst *start1, TemporalInst *end1, 
	TemporalInst *start2, TemporalInst *end2, TimestampTz *inter)
{
<<<<<<< HEAD
    bool result = false;
=======
	bool result = false;
>>>>>>> 97bf9980
	assert(base_type_oid(start1->valuetypid));
	if ((start1->valuetypid == INT4OID || start1->valuetypid == FLOAT8OID) &&
		(start2->valuetypid == INT4OID || start2->valuetypid == FLOAT8OID))
		result = tnumberseq_intersect_at_timestamp(start1, end1, start2, end2, inter);
#ifdef WITH_POSTGIS
	else if (start1->valuetypid == type_oid(T_GEOMETRY))
		result = tpointseq_intersect_at_timestamp(start1, end1, start2, end2, inter);
	else if (start1->valuetypid == type_oid(T_GEOGRAPHY))
	{
		/* For geographies we do as the ST_Intersection function, e.g.
		 * 'SELECT geography(ST_Transform(ST_Intersection(ST_Transform(geometry($1), 
		 * @extschema@._ST_BestSRID($1, $2)), 
		 * ST_Transform(geometry($2), @extschema@._ST_BestSRID($1, $2))), 4326))' */
		Datum line1 = tgeogpointseq_trajectory1(start1, end1);
		Datum line2 = tgeogpointseq_trajectory1(start2, end2);
		Datum bestsrid = call_function2(geography_bestsrid, line1, line2);
		TemporalInst *start1geom1 = tgeogpointinst_as_tgeompointinst(start1);
		TemporalInst *end1geom1 = tgeogpointinst_as_tgeompointinst(end1);
		TemporalInst *start2geom1 = tgeogpointinst_as_tgeompointinst(start2);
		TemporalInst *end2geom1 = tgeogpointinst_as_tgeompointinst(end2);
		TemporalInst *start1geom2 = tgeompointinst_transform(start1, bestsrid);
		TemporalInst *end1geom2 = tgeompointinst_transform(start1, bestsrid);
		TemporalInst *start2geom2 = tgeompointinst_transform(start2, bestsrid);
		TemporalInst *end2geom2 = tgeompointinst_transform(start2, bestsrid);
		result = tpointseq_intersect_at_timestamp(start1geom2, end1geom2, 
			start2geom2, end2geom2, inter);
		pfree(DatumGetPointer(line1)); pfree(DatumGetPointer(line2)); 
		pfree(start1geom1); pfree(end1geom1); pfree(start2geom1); pfree(end2geom1);
		pfree(start1geom2); pfree(end1geom2); pfree(start2geom2); pfree(end2geom2);
	}
#endif
	return result;
}

/* Duration of the TemporalSeq as a double */

static double
temporalseq_duration_double(TemporalSeq *seq)
{
	double lower = (double)(seq->period.lower);
	double upper = (double)(seq->period.upper);
	return (upper - lower);
}

/*****************************************************************************
 * Input/output functions
 *****************************************************************************/

/* Convert to string */
 
char *
temporalseq_to_string(TemporalSeq *seq, char *(*value_out)(Oid, Datum))
{
	char **strings = palloc((int) (sizeof(char *)) * seq->count);
	size_t outlen = 0;

	for (int i = 0; i < seq->count; i++)
	{
		TemporalInst *inst = temporalseq_inst_n(seq, i);
		strings[i] = temporalinst_to_string(inst, value_out);
		outlen += strlen(strings[i]) + 2;
	}
	char *result = palloc(outlen + 3);
	result[outlen] = '\0';
	result[0] = seq->period.lower_inc ? '[' : '(';
	size_t pos = 1;
	for (int i = 0; i < seq->count; i++)
	{
		strcpy(result + pos, strings[i]);
		pos += strlen(strings[i]);
		result[pos++] = ',';
		result[pos++] = ' ';
		pfree(strings[i]);
	}
	result[pos - 2] = seq->period.upper_inc ? ']' : ')';
	result[pos - 1] = '\0';
	pfree(strings);
	return result;
}

/* Send function */

void
temporalseq_write(TemporalSeq *seq, StringInfo buf)
{
	pq_sendint(buf, seq->count, 4);
	pq_sendbyte(buf, seq->period.lower_inc);
	pq_sendbyte(buf, seq->period.upper_inc);
	for (int i = 0; i < seq->count; i++)
	{
		TemporalInst *inst = temporalseq_inst_n(seq, i);
		temporalinst_write(inst, buf);
	}
}
 
/* Receive function */

TemporalSeq *
temporalseq_read(StringInfo buf, Oid valuetypid)
{
	int count = (int) pq_getmsgint(buf, 4);
	bool lower_inc = (char) pq_getmsgbyte(buf);
	bool upper_inc = (char) pq_getmsgbyte(buf);
	TemporalInst **instants = palloc(sizeof(TemporalInst *) * count);
	for (int i = 0; i < count; i++)
		instants[i] = temporalinst_read(buf, valuetypid);
	TemporalSeq *result = temporalseq_from_temporalinstarr(instants, 
		count, lower_inc, upper_inc, true);

	for (int i = 0; i < count; i++)
		pfree(instants[i]);
	pfree(instants);

	return result;
}

/*****************************************************************************
 * Append function
 *****************************************************************************/

 /* Append an instant to the end of a temporal */

TemporalSeq *
temporalseq_append_instant(TemporalSeq *seq, TemporalInst *inst)
{
	TemporalInst **instants = palloc(sizeof(TemporalInst *) * (seq->count + 1));
	for (int i = 0; i < seq->count; i++)
		instants[i] = temporalseq_inst_n(seq, i);
	instants[seq->count] = inst;
	return temporalseq_from_temporalinstarr(instants, seq->count + 1, 
		seq->period.lower_inc, seq->period.upper_inc, true);
}

/*****************************************************************************
 * Cast functions
 *****************************************************************************/

/* Cast a temporal integer as a temporal float */

int
tintseq_as_tfloatseq1(TemporalSeq **result, TemporalSeq *seq)
{
	if (seq->count == 1)
	{
		TemporalInst *inst = temporalseq_inst_n(seq, 0);
		TemporalInst *inst1 = tintinst_as_tfloatinst(inst);
		result[0] = temporalseq_from_temporalinstarr(&inst1, 1,
			true, true, false);
		pfree(inst1); 
		return 1;
	}
	
	TemporalInst *inst1 = temporalseq_inst_n(seq, 0);
	Datum value1 = temporalinst_value(inst1);
	TemporalInst *inst2;
	bool lower_inc = seq->period.lower_inc;
	int k = 0;
	for (int i = 1; i < seq->count; i++)
	{
		inst2 = temporalseq_inst_n(seq, i);
		Datum value2 = temporalinst_value(inst2);
		TemporalInst *instants[2];
		instants[0] = tintinst_as_tfloatinst(inst1);
		Datum fvalue1 = temporalinst_value(instants[0]);
		instants[1] = temporalinst_make(fvalue1, inst2->t, FLOAT8OID);
		bool upper_inc = (i == seq->count - 1) ? seq->period.upper_inc && 
			datum_eq(value1, value2, INT4OID): false;
		result[k++] = temporalseq_from_temporalinstarr(instants, 2,
			lower_inc, upper_inc, false);
		inst1 = inst2;
		value1 = value2;
		lower_inc = true;
		pfree(instants[0]); pfree(instants[1]);
	}
	if (seq->period.upper_inc)
	{
		Datum value1 = temporalinst_value(temporalseq_inst_n(seq, seq->count-2));
		Datum value2 = temporalinst_value(inst2);
		if (datum_ne(value1, value2, INT4OID))
		{
			TemporalInst *inst1 = tintinst_as_tfloatinst(inst2);
			result[k++] = temporalseq_from_temporalinstarr(&inst1, 1,
				true, true, false);
		}
	}
	return k;
}

TemporalS *
tintseq_as_tfloatseq(TemporalSeq *seq)
{
	TemporalSeq **sequences = palloc(sizeof(TemporalSeq *) * seq->count);
	int count = tintseq_as_tfloatseq1(sequences, seq);
	TemporalS *result = temporals_from_temporalseqarr(sequences, count, false);
	for (int i = 0; i < count; i++)
		pfree(sequences[i]);
	pfree(sequences);
	return result;
}

/*****************************************************************************
 * Transformation functions
 *****************************************************************************/

TemporalSeq *
temporalinst_as_temporalseq(TemporalInst *inst)
{
	return temporalseq_from_temporalinstarr(&inst, 1, true, true, false);
}

TemporalSeq *
temporali_as_temporalseq(TemporalI *ti)
{
	if (ti->count != 1)
		ereport(ERROR, (errcode(ERRCODE_INVALID_PARAMETER_VALUE),
			errmsg("Cannot transform input to a temporal sequence")));
	TemporalInst *inst = temporali_inst_n(ti, 0);
	return temporalseq_from_temporalinstarr(&inst, 1, true, true, false);
}

TemporalSeq *
temporals_as_temporalseq(TemporalS *ts)
{
	if (ts->count != 1)
		ereport(ERROR, (errcode(ERRCODE_INVALID_PARAMETER_VALUE),
			errmsg("Cannot transform input to a temporal sequence")));
	return temporalseq_copy(temporals_seq_n(ts, 0));
}


/*****************************************************************************
 * Accessor functions 
 *****************************************************************************/

/* Set of values taken by the temporal sequence value */

Datum *
tempdiscseq_values1(TemporalSeq *seq)
{
	Datum *result = palloc(sizeof(Datum *) * seq->count);
	for (int i = 0; i < seq->count; i++) 
		result[i] = temporalinst_value(temporalseq_inst_n(seq, i));
	return result;
}

ArrayType *
tempdiscseq_values(TemporalSeq *seq)
{
	Datum *values = tempdiscseq_values1(seq);
	datum_sort(values, seq->count, seq->valuetypid);
	int count = datum_remove_duplicates(values, seq->count, seq->valuetypid);
	ArrayType *result = datumarr_to_array(values, count, seq->valuetypid);
	pfree(values);
	return result;
}

/* Range of a TemporalSeq float */

RangeType *
tfloatseq_range(TemporalSeq *seq)
{
	BOX *box = temporalseq_bbox_ptr(seq);
	Datum min = Float8GetDatum(box->low.x);
	Datum max = Float8GetDatum(box->high.x);
	if (box->low.x == box->high.x)
		return range_make(min, max, true, true, FLOAT8OID);

	Datum start = temporalinst_value(temporalseq_inst_n(seq, 0));
	Datum end = temporalinst_value(temporalseq_inst_n(seq, seq->count-1));
	Datum lower, upper;
	bool lower_inc, upper_inc;
	if (DatumGetFloat8(start) < DatumGetFloat8(end))
	{
		lower = start; lower_inc = seq->period.lower_inc;
		upper = end; upper_inc = seq->period.upper_inc;
	}
	else
	{
		lower = end; lower_inc = seq->period.upper_inc;
		upper = start; upper_inc = seq->period.lower_inc;
	}
	bool min_inc = DatumGetFloat8(min) < DatumGetFloat8(lower) ||
		(DatumGetFloat8(min) == DatumGetFloat8(lower) && lower_inc);
	bool max_inc = DatumGetFloat8(max) > DatumGetFloat8(upper) ||
		(DatumGetFloat8(max) == DatumGetFloat8(upper) && upper_inc);
	if (!min_inc || !max_inc)
	{
		for (int i = 1; i < seq->count-1; i++)
		{
			TemporalInst *inst = temporalseq_inst_n(seq, i);
			if (min_inc || DatumGetFloat8(min) == DatumGetFloat8(temporalinst_value(inst)))
				min_inc = true;
			if (max_inc || DatumGetFloat8(max) == DatumGetFloat8(temporalinst_value(inst)))
				max_inc = true;
			if (min_inc && max_inc)
				break;
		}
	}
	return range_make(min, max, min_inc, max_inc, FLOAT8OID);
}

ArrayType *
tfloatseq_ranges(TemporalSeq *seq)
{
	RangeType *range = tfloatseq_range(seq);
	ArrayType *result = rangearr_to_array(&range, 1, type_oid(T_FLOATRANGE));
	pfree(range);
	return result;
}

/* Get time */

PeriodSet *
temporalseq_get_time(TemporalSeq *seq)
{
	Period *p = &seq->period;
	PeriodSet *result = periodset_from_periodarr_internal(&p, 1, false);
	return result;
}

/* Bounding box range of a temporal number */

RangeType *
tnumberseq_value_range(TemporalSeq *seq)
{
	BOX *box = temporalseq_bbox_ptr(seq);
	Datum min = 0, max = 0;
	temporal_number_is_valid(seq->valuetypid);
	if (seq->valuetypid == INT4OID)
	{
		min = Int32GetDatum(box->low.x);
		max = Int32GetDatum(box->high.x);
	}
	else if (seq->valuetypid == FLOAT8OID)
	{
		min = Float8GetDatum(box->low.x);
		max = Float8GetDatum(box->high.x);
	}
	return range_make(min, max, true, true, seq->valuetypid);
}

/* Minimum value */

Datum
temporalseq_min_value(TemporalSeq *seq)
{
	if (seq->valuetypid == INT4OID)
	{
		BOX *box = temporalseq_bbox_ptr(seq);
		return Int32GetDatum((int)(box->low.x));
	}
	if (seq->valuetypid == FLOAT8OID)
	{
		BOX *box = temporalseq_bbox_ptr(seq);
		return Float8GetDatum(box->low.x);
	}
	Datum result = temporalinst_value(temporalseq_inst_n(seq, 0));
	for (int i = 1; i < seq->count; i++)
	{
		Datum value = temporalinst_value(temporalseq_inst_n(seq, i));
		if (datum_lt(value, result, seq->valuetypid))
			result = value;
	}
	return result;
}

/* Maximum value */
 
Datum
temporalseq_max_value(TemporalSeq *seq)
{
	if (seq->valuetypid == INT4OID)
	{
		BOX *box = temporalseq_bbox_ptr(seq);
		return Int32GetDatum((int)(box->high.x));
	}
	if (seq->valuetypid == FLOAT8OID)
	{
		BOX *box = temporalseq_bbox_ptr(seq);
		return Float8GetDatum(box->high.x);
	}
	Datum result = temporalinst_value(temporalseq_inst_n(seq, 0));
	for (int i = 1; i < seq->count; i++)
	{
		Datum value = temporalinst_value(temporalseq_inst_n(seq, i));
		if (datum_gt(value, result, seq->valuetypid))
			result = value;
	}
	return result;
}

/* Duration */

Datum
temporalseq_duration(TemporalSeq *seq)
{
	Interval *result = period_duration_internal(&seq->period);
	return PointerGetDatum(result);
}

/* Bounding period on which the temporal value is defined */

void
temporalseq_timespan(Period *p, TemporalSeq *seq)
{
	Period *p1 = &seq->period;
	period_set(p, p1->lower, p1->upper, p1->lower_inc, p1->upper_inc);
}

/* Instants */

TemporalInst **
temporalseq_instants(TemporalSeq *seq)
{
	TemporalInst **result = palloc(sizeof(TemporalInst *) * seq->count);
	for (int i = 0; i < seq->count; i++)
		result[i] = temporalseq_inst_n(seq, i);
	return result;	
}

ArrayType *
temporalseq_instants_array(TemporalSeq *seq)
{
	TemporalInst **instants = temporalseq_instants(seq);
	ArrayType *result = temporalarr_to_array((Temporal **)instants, seq->count);
	pfree(instants);
	return result;	
}

/* Start timestamptz */

Timestamp
temporalseq_start_timestamp(TemporalSeq *seq)
{
	return (temporalseq_inst_n(seq, 0))->t;
}

/* End timestamptz */

Timestamp
temporalseq_end_timestamp(TemporalSeq *seq)
{
	return (temporalseq_inst_n(seq, seq->count - 1))->t;
}

/* Timestamps */

TimestampTz *
temporalseq_timestamps1(TemporalSeq *seq)
{
	TimestampTz *result = palloc(sizeof(TimestampTz) * seq->count);
	for (int i = 0; i < seq->count; i++) 
		result[i] = temporalseq_inst_n(seq, i)->t;
	return result;	
}

ArrayType *
temporalseq_timestamps(TemporalSeq *seq)
{
	TimestampTz *times = temporalseq_timestamps1(seq);	
	ArrayType *result = timestamparr_to_array(times, seq->count);
	pfree(times);
	return result;	
}

/*
 * Is the temporal value ever equal to the value?
 * The function assumes that temporal value and the datum value are of the 
 * same valuetypid.
 */
static bool
tempcontseq_ever_equals1(TemporalInst *inst1, TemporalInst *inst2, 
	bool lower_inc, bool upper_inc, Datum value)
{
	Datum value1 = temporalinst_value(inst1);
	Datum value2 = temporalinst_value(inst2);
	Oid valuetypid = inst1->valuetypid;
	
	/* Constant segment equal to value */
	if (datum_eq(value1, value2, valuetypid) &&
		datum_eq(value1, value, valuetypid))
		return true;

	/* Test of bounds */
	if (datum_eq(value1, value, valuetypid))
		return lower_inc;
	if (datum_eq(value2, value, valuetypid))
		return upper_inc;

	/* Continuous base type: Interpolation */
	TimestampTz t;
	return tempcontseq_timestamp_at_value(inst1, inst2, value, valuetypid, &t);
}

bool
temporalseq_ever_equals(TemporalSeq *seq, Datum value)
{
	/* Bounding box test */
	if (seq->valuetypid == INT4OID || seq->valuetypid == FLOAT8OID)
	{
		BOX box1, box2;
		temporalseq_bbox(&box1, seq);
		base_to_box(&box2, value, seq->valuetypid);
		if (!contains_box_box_internal(&box1, &box2))
			return false;
	}

	if (! MOBDB_FLAGS_GET_CONTINUOUS(seq->flags) || seq->count == 1)
	{
		for (int i = 0; i < seq->count; i++) 
		{
			Datum valueinst = temporalinst_value(temporalseq_inst_n(seq, i));
			if (datum_eq(valueinst, value, seq->valuetypid))
				return true;
		}
		return false;
	}
	
	/* Continuous base type */
	TemporalInst *inst1 = temporalseq_inst_n(seq, 0);
	bool lower_inc = seq->period.lower_inc;
	for (int i = 1; i < seq->count; i++)
	{
		TemporalInst *inst2 = temporalseq_inst_n(seq, i);
		bool upper_inc = (i == seq->count-1) ? seq->period.upper_inc : false;
		if (tempcontseq_ever_equals1(inst1, inst2, lower_inc, upper_inc, value))
			return true;
		inst1 = inst2;
		lower_inc = true;
	}
	return false;
}

/* Is the temporal value always equal to the value? */

bool
temporalseq_always_equals(TemporalSeq *seq, Datum value)
{
	/* Bounding box test */
	if (seq->valuetypid == INT4OID || seq->valuetypid == FLOAT8OID)
	{
		BOX box;
		temporalseq_bbox(&box, seq);
		if (seq->valuetypid == INT4OID)
			return box.low.x == box.high.x &&
				(int)(box.high.x) == DatumGetInt32(value);
		else
			return box.low.x == box.high.x &&
				(int)(box.high.x) == DatumGetFloat8(value);
	}

	/* The following test assumes that the sequence is in normal form */
	if (seq->count > 2)
		return false;
	for (int i = 0; i < seq->count; i++) 
	{
		Datum valueinst = temporalinst_value(temporalseq_inst_n(seq, i));
		if (datum_ne(valueinst, value, seq->valuetypid))
			return false;
	}
	return true;
}

/* Shift the time span of a temporal value by an interval */

TemporalSeq *
temporalseq_shift(TemporalSeq *seq, Interval *interval)
{
	TemporalSeq *result = temporalseq_copy(seq);
	TemporalInst **instants = palloc(sizeof(TemporalInst *) * seq->count);
	for (int i = 0; i < seq->count; i++)
	{
		TemporalInst *inst = instants[i] = temporalseq_inst_n(result, i);
		inst->t = DatumGetTimestampTz(
			DirectFunctionCall2(timestamptz_pl_interval,
			TimestampTzGetDatum(inst->t), PointerGetDatum(interval)));
	}
	/* Shift period */
	result->period.lower = DatumGetTimestampTz(
			DirectFunctionCall2(timestamptz_pl_interval,
			TimestampTzGetDatum(seq->period.lower), PointerGetDatum(interval)));
	result->period.upper = DatumGetTimestampTz(
			DirectFunctionCall2(timestamptz_pl_interval,
			TimestampTzGetDatum(seq->period.upper), PointerGetDatum(interval)));
	/* Recompute the bounding box */
	void *bbox = temporalseq_bbox_ptr(result); 
	temporalseq_make_bbox(bbox, instants, seq->count, 
		seq->period.lower_inc, seq->period.upper_inc);
	pfree(instants);
	return result;
}

/*****************************************************************************
 * Restriction Functions 
 *****************************************************************************/

/*
 * Timestamp at which a temporal continuous segment takes a value.
 * The function supposes that the value is between the range defined by
 * the values of inst1 and inst2 (both exclusive). 
 */

bool
tempcontseq_timestamp_at_value(TemporalInst *inst1, TemporalInst *inst2, 
	Datum value, Oid valuetypid, TimestampTz *t)
{
	Datum value1 = temporalinst_value(inst1);
	Datum value2 = temporalinst_value(inst2);
<<<<<<< HEAD
    assert(continuous_base_type_oid(inst1->valuetypid));
	/* Interpolation */
	double fraction;
=======
	assert(continuous_base_type_oid(inst1->valuetypid));
	/* Interpolation */
	double fraction = 0.0;
>>>>>>> 97bf9980
	if (inst1->valuetypid == FLOAT8OID)
	{ 
		double dvalue1 = DatumGetFloat8(value1);
		double dvalue2 = DatumGetFloat8(value2);
		double dvalue = datum_double(value, valuetypid);
		double min = Min(dvalue1, dvalue2);
		double max = Max(dvalue1, dvalue2);
		/* if value is to the left or to the right of the range */
		if (dvalue < min || dvalue > max)
			return false;
		
		double range = max - min;
		double partial = dvalue - min;
		fraction = dvalue1 < dvalue2 ?
			partial / range : 1 - partial / range;
	}
#ifdef WITH_POSTGIS
	else if (inst1->valuetypid == type_oid(T_GEOMETRY))
	{
		GSERIALIZED *gs = (GSERIALIZED *)PG_DETOAST_DATUM(value);
		if (gserialized_is_empty(gs))
		{
			POSTGIS_FREE_IF_COPY_P(gs, DatumGetPointer(value));
			return false;
		}

		/* We are sure that the trajectory is a line */
		Datum line = geompoint_trajectory(value1, value2);
		/* The following approximation is essential for the atGeometry function
		   instead of calling the function ST_Intersects(line, value)) */
		bool inter = MOBDB_FLAGS_GET_Z(inst1->flags) ?
			DatumGetBool(call_function3(LWGEOM_dwithin3d, line, value,
				Float8GetDatum(0.001))) :
			DatumGetBool(call_function3(LWGEOM_dwithin, line, value,
				Float8GetDatum(0.001)));
		if (!inter)
		{
			pfree(DatumGetPointer(line));
			return false;
		}

		fraction = DatumGetFloat8(call_function2(LWGEOM_line_locate_point,
			line, value));
		pfree(DatumGetPointer(line));
	}
	else if (inst1->valuetypid == type_oid(T_GEOGRAPHY))
	{
		GSERIALIZED *gs = (GSERIALIZED *)PG_DETOAST_DATUM(value);
		if (gserialized_is_empty(gs))
		{
			POSTGIS_FREE_IF_COPY_P(gs, DatumGetPointer(value));
			return false;
		}

		/* We are sure that the trajectory is a line */
		Datum line = tgeogpointseq_trajectory1(inst1, inst2);
		bool inter = DatumGetFloat8(call_function4(geography_distance, line, 
			value, Float8GetDatum(0.0), BoolGetDatum(false))) < 0.00001;
		if (!inter)
		{
			pfree(DatumGetPointer(line));
			return false;
		}
		
		/* There is no function equivalent to LWGEOM_line_locate_point 
		 * for geographies. We do as the ST_Intersection function, e.g.
		 * 'SELECT geography(ST_Transform(ST_Intersection(ST_Transform(geometry($1), 
		 * @extschema@._ST_BestSRID($1, $2)), 
		 * ST_Transform(geometry($2), @extschema@._ST_BestSRID($1, $2))), 4326))' */

		Datum bestsrid = call_function2(geography_bestsrid, line, line);
		Datum line1 = call_function1(geometry_from_geography, line);
		Datum line2 = call_function2(transform, line1, bestsrid);
		Datum value1 = call_function1(geometry_from_geography, value);
		Datum value2 = call_function2(transform, value1, bestsrid);
		fraction = DatumGetFloat8(call_function2(LWGEOM_line_locate_point,
			line2, value2));
		pfree(DatumGetPointer(line)); pfree(DatumGetPointer(line1)); 
		pfree(DatumGetPointer(line2)); pfree(DatumGetPointer(value1)); 
		pfree(DatumGetPointer(value2));
	}
#endif

	if (fabs(fraction) < EPSILON || fabs(fraction-1.0) < EPSILON)
		return false;
	double duration = (double)inst2->t - (double)inst1->t;
	*t = (double)inst1->t + duration * fraction;
	return true;
}
 
/* Restriction to a value for a segment */

static TemporalSeq *
temporalseq_at_value1(TemporalInst *inst1, TemporalInst *inst2, 
	bool lower_inc, bool upper_inc, Datum value)
{
	Datum value1 = temporalinst_value(inst1);
	Datum value2 = temporalinst_value(inst2);
	Oid valuetypid = inst1->valuetypid;
	
	/* Constant segment (discrete or continuous base type) */
	if (datum_eq(value1, value2, valuetypid))
	{
		/* If not equal to value */
		if (datum_ne(value1, value, valuetypid))
			return NULL;
		TemporalInst *instants[2];
		instants[0] = inst1;
		instants[1] = inst2;
		TemporalSeq *result = temporalseq_from_temporalinstarr(instants, 2,
			lower_inc, upper_inc, false);
		return result;
	}

	/* Discrete base type */
	if (! MOBDB_FLAGS_GET_CONTINUOUS(inst1->flags))
	{
		TemporalSeq *result = NULL;
		if (datum_eq(value1, value, valuetypid))
		{
			/* <value@t1 x@t2> */
			TemporalInst *instants[2];
			instants[0] = inst1;
			instants[1] = temporalinst_make(value1, inst2->t, valuetypid);
			result = temporalseq_from_temporalinstarr(instants, 2,
				lower_inc, false, false);
			pfree(instants[1]);
		}
		else if (upper_inc && datum_eq(value, value2, valuetypid))
		{
			/* <x@t1 value@t2] */
			result = temporalseq_from_temporalinstarr(&inst2, 1,
				true, true, false);
		}
		return result;
	}

	/* Continuous base type: Test of bounds */
	if (datum_eq(value1, value, valuetypid))
	{
		if (!lower_inc)
			return NULL;
		return temporalseq_from_temporalinstarr(&inst1, 1,
				true, true, false);
	}
	if (datum_eq(value2, value, valuetypid))
	{
		if (!upper_inc)
			return NULL;
		return temporalseq_from_temporalinstarr(&inst2, 1, 
				true, true, false);
	}
	
	/* Continuous base type: Interpolation */
	TimestampTz t;
	if (!tempcontseq_timestamp_at_value(inst1, inst2, value, valuetypid, &t))
		return NULL;
	
	TemporalInst *inst = temporalinst_make(value, t, valuetypid);
	TemporalSeq *result = temporalseq_from_temporalinstarr(&inst, 1, 
		true, true, false);
	pfree(inst);
	return result;
}

/* 
   Restriction to a value.
   This function is called for each sequence of a TemporalS.
*/

int 
temporalseq_at_value2(TemporalSeq **result, TemporalSeq *seq, Datum value)
{
	Oid valuetypid = seq->valuetypid;
	/* Bounding box test */
	if (valuetypid == INT4OID || valuetypid == FLOAT8OID)
	{
		BOX box1, box2;
		temporalseq_bbox(&box1, seq);
		base_to_box(&box2, value, valuetypid);
		if (!contains_box_box_internal(&box1, &box2))
			return 0;			
	}

	/* Instantaneous sequence */
	if (seq->count == 1)
	{
		TemporalInst *inst = temporalseq_inst_n(seq, 0); 
		if (datum_ne(temporalinst_value(inst), value, valuetypid))
			return 0;
		result[0] = temporalseq_copy(seq);
		return 1;
	}

	/* General case */
	TemporalInst *inst1 = temporalseq_inst_n(seq, 0);
	bool lower_inc = seq->period.lower_inc;
	int k = 0;
	for (int i = 1; i < seq->count; i++)
	{
		TemporalInst *inst2 = temporalseq_inst_n(seq, i);
		bool upper_inc = (i == seq->count-1) ? seq->period.upper_inc : false;
		TemporalSeq *seq1 = temporalseq_at_value1(inst1, inst2, 
			lower_inc, upper_inc, value);
		if (seq1 != NULL) 
			result[k++] = seq1;
		inst1 = inst2;
		lower_inc = true;
	}
	return k;
}

TemporalS *
temporalseq_at_value(TemporalSeq *seq, Datum value)
{
	TemporalSeq **sequences = palloc(sizeof(TemporalSeq *) * seq->count);
	int count = temporalseq_at_value2(sequences, seq, value);
	if (count == 0)
	{
		pfree(sequences);
		return NULL;
	}

	TemporalS *result = temporals_from_temporalseqarr(sequences, count, true);
	for (int i = 0; i < count; i++)
		pfree(sequences[i]);
	pfree(sequences);
	return result;
}

/* Restriction to the complement of a value for a continuous segment. */

static void
tempcontseq_minus_value1(TemporalSeq **result,
	TemporalInst *inst1, TemporalInst *inst2, 
	bool lower_inc, bool upper_inc, Datum value, int *count)
{
	Datum value1 = temporalinst_value(inst1);
	Datum value2 = temporalinst_value(inst2);
	Oid valuetypid = inst1->valuetypid;
	TemporalInst *instants[2];
	
	/* Constant segment */
	if (datum_eq(value1, value2, valuetypid))
	{
		/* Equal to value */
		if (datum_eq(value1, value, valuetypid))
		{
			*count = 0;
			return;
		}
		instants[0] = inst1;
		instants[1] = inst2;
		result[0] = temporalseq_from_temporalinstarr(instants, 2,
			lower_inc, upper_inc, false);
		*count = 1;
		return;
	}

	/* Test of bounds */
	if (datum_eq(value1, value, valuetypid))
	{
		instants[0] = inst1;
		instants[1] = inst2;
		result[0] = temporalseq_from_temporalinstarr(instants, 2,
			false, upper_inc, false);
		*count = 1;
		return;
	}
	if (datum_eq(value2, value, valuetypid))
	{
		instants[0] = inst1;
		instants[1] = inst2;
		result[0] = temporalseq_from_temporalinstarr(instants, 2,
			lower_inc, false, false);
		*count = 1;
		return;
	}
	
	/* Continuous base type: Interpolation */
	TimestampTz t;
	if (!tempcontseq_timestamp_at_value(inst1, inst2, value, valuetypid, &t))
	{
		instants[0] = inst1;
		instants[1] = inst2;
		result[0] = temporalseq_from_temporalinstarr(instants, 2,
			lower_inc, upper_inc, false);
		*count = 1;
		return;
	}
	instants[0] = inst1;
	instants[1] = temporalinst_make(value, t, valuetypid);
	result[0] = temporalseq_from_temporalinstarr(instants, 2,
			lower_inc, false, false);
	instants[0] = instants[1];
	instants[1] = inst2;
	result[1] = temporalseq_from_temporalinstarr(instants, 2,
			false, upper_inc, false);
	pfree(instants[0]);
	*count = 2;
	return;
}

/* 
   Restriction to the complement of a value.
   This function is called for each sequence of a TemporalS. 
*/

int
temporalseq_minus_value2(TemporalSeq **result, TemporalSeq *seq, Datum value)
{
	Oid valuetypid = seq->valuetypid;
	/* Bounding box test */
	if (valuetypid == INT4OID || valuetypid == FLOAT8OID)
	{
		BOX box1, box2;
		temporalseq_bbox(&box1, seq);
		base_to_box(&box2, value, valuetypid);
		if (!contains_box_box_internal(&box1, &box2))
		{
			result[0] = temporalseq_copy(seq);
			return 1;
		}
	}

	/* Instantaneous sequence */
	if (seq->count == 1)
	{
		TemporalInst *inst = temporalseq_inst_n(seq, 0); 
		if (datum_eq(temporalinst_value(inst), value, valuetypid))
			return 0;			
		result[0] = temporalseq_copy(seq);
		return 1;
	}

	/* General case */
	int k = 0;
	if (! MOBDB_FLAGS_GET_CONTINUOUS(seq->flags))
	{
		/* Discrete base type */
		TemporalInst **instants = palloc(sizeof(TemporalInst *) * seq->count);
		bool lower_inc = seq->period.lower_inc;
		int j = 0;
		for (int i = 0; i < seq->count; i++)
		{
			TemporalInst *inst = temporalseq_inst_n(seq, i);
			Datum value1 = temporalinst_value(inst);
			if (datum_eq(value1, value, valuetypid))
			{
				if (j > 0)
				{
					instants[j] = temporalinst_make(temporalinst_value(instants[j-1]),
						inst->t, valuetypid);
					bool upper_inc = (i == seq->count-2) ? seq->period.upper_inc : false;
					result[k++] = temporalseq_from_temporalinstarr(instants, j + 1,
						lower_inc, upper_inc, false);
					pfree(instants[j]);
					j = 0;
				}
				lower_inc = true;
			}
			else
				instants[j++] = inst;
		}
		if (j > 0)
			result[k++] = temporalseq_from_temporalinstarr(instants, j,
				lower_inc, seq->period.upper_inc, false);
		pfree(instants);
	}
	else
	{
		/* Continuous base type */
		int countseq;
		bool lower_inc = seq->period.lower_inc;
		TemporalInst *inst1 = temporalseq_inst_n(seq, 0);
		for (int i = 1; i < seq->count; i++)
		{
			TemporalInst *inst2 = temporalseq_inst_n(seq, i);
			bool upper_inc = (i == seq->count-1) ? seq->period.upper_inc : false;
			tempcontseq_minus_value1(&result[k], inst1, inst2, 
				lower_inc, upper_inc, value, &countseq);
			/* The previous step has added between one and two sequences */
			k += countseq;
			inst1 = inst2;
			lower_inc = true;
		}
	}	
	return k;
}

/* Restriction to the complement of a value */

TemporalS *
temporalseq_minus_value(TemporalSeq *seq, Datum value)
{
	int maxcount;
	if (! MOBDB_FLAGS_GET_CONTINUOUS(seq->flags))
		maxcount = seq->count;
	else 
		maxcount = seq->count * 2;
	TemporalSeq **sequences = palloc(sizeof(TemporalSeq *) * maxcount);
	int count = temporalseq_minus_value2(sequences, seq, value);
	if (count == 0)
		return NULL;
	
	TemporalS *result = temporals_from_temporalseqarr(sequences, count, true);
	for (int i = 0; i < count; i++)
		pfree(sequences[i]);
	pfree(sequences);
	return result;
}

/* 
 * Restriction to an array of values.
 * The function assumes that there are no duplicates values.
 * This function is called for each sequence of a TemporalS. 
 */
int
temporalseq_at_values1(TemporalSeq **result, TemporalSeq *seq, Datum *values, int count)
{
	/* Instantaneous sequence */
	if (seq->count == 1)
	{
		TemporalInst *inst = temporalseq_inst_n(seq, 0);
		TemporalInst *inst1 = temporalinst_at_values(inst, values, count);
		if (inst1 == NULL)
			return 0;
		
		pfree(inst1); 
		result[0] = temporalseq_copy(seq);
		return 1;
	}
	
	/* General case */
	TemporalInst *inst1 = temporalseq_inst_n(seq, 0);
	bool lower_inc = seq->period.lower_inc;
	int k = 0;	
	for (int i = 1; i < seq->count; i++)
	{
		TemporalInst *inst2 = temporalseq_inst_n(seq, i);
		bool upper_inc = (i == seq->count-1) ? seq->period.upper_inc : false;
		for (int j = 0; j < count; j++)
		{
			TemporalSeq *seq1 = temporalseq_at_value1(inst1, inst2, 
				lower_inc, upper_inc, values[j]);
			if (seq1 != NULL) 
				result[k++] = seq1;
		}
		inst1 = inst2;
		lower_inc = true;
	}
	temporalseqarr_sort(result, k);
	return k;
}
	
TemporalS *
temporalseq_at_values(TemporalSeq *seq, Datum *values, int count)
{
	TemporalSeq **sequences = palloc(sizeof(TemporalSeq *) * seq->count * count);
	int newcount = temporalseq_at_values1(sequences, seq, values, count);
	if (newcount == 0)
	{
		pfree(sequences);
		return NULL;
	}
	TemporalS *result = temporals_from_temporalseqarr(sequences, newcount, true);
	for (int i = 0; i < newcount; i++)
		pfree(sequences[i]);
	pfree(sequences);
	return result;
}

/*
 * Restriction to the complement of an array of values.
 * The function assumes that there are no duplicates values.
 * This function is called for each sequence of a TemporalS. 
 */
int
temporalseq_minus_values1(TemporalSeq **result, TemporalSeq *seq, Datum *values, int count)
{
	/* Instantaneous sequence */
	if (seq->count == 1)
	{
		TemporalInst *inst = temporalseq_inst_n(seq, 0);
		TemporalInst *inst1 = temporalinst_minus_values(inst, values, count);
		if (inst1 == NULL)
			return 0;
		pfree(inst1); 
		result[0] = temporalseq_copy(seq);
		return 1;
	}
	
	/* 
	 * General case
	 * Compute first the temporalseq_at_values, then compute its complement.
	 */
	TemporalS *ts = temporalseq_at_values(seq, values, count);
	if (ts == NULL)
	{
		result[0] = temporalseq_copy(seq);
		return 1;
	}
	PeriodSet *ps1 = temporals_get_time(ts);
	PeriodSet *ps2 = minus_period_periodset_internal(&seq->period, ps1);
	int newcount = 0;
	if (ps2 != NULL)
	{
		newcount = temporalseq_at_periodset1(result, seq, ps2);
		pfree(ps2);
	}
	pfree(ts); pfree(ps1); 
	return newcount;
}

TemporalS *
temporalseq_minus_values(TemporalSeq *seq, Datum *values, int count)
{
	TemporalSeq **sequences = palloc(sizeof(TemporalSeq *) * seq->count * count * 2);
	int newcount = temporalseq_minus_values1(sequences, seq, values, count);
	if (newcount == 0)
	{
		pfree(sequences);
		return NULL;
	}
	TemporalS *result = temporals_from_temporalseqarr(sequences, newcount, true);
	for (int i = 0; i < newcount; i++)
		pfree(sequences[i]);
	pfree(sequences);
	return result;
}

/* Restriction to the range for a segment */

static TemporalSeq *
tnumberseq_at_range1(TemporalInst *inst1, TemporalInst *inst2, 
	bool lower_incl, bool upper_incl, RangeType *range)
{
	bool continuous = MOBDB_FLAGS_GET_CONTINUOUS(inst1->flags);
	TypeCacheEntry* typcache = lookup_type_cache(range->rangetypid, TYPECACHE_RANGE_INFO);
	Datum value1 = temporalinst_value(inst1);
	Datum value2 = temporalinst_value(inst2);
	Oid valuetypid = inst1->valuetypid;
	/* Discrete base type or constant segment */
	if (!continuous || datum_eq(value1, value2, valuetypid))
	{
		if (!range_contains_elem_internal(typcache, range, value1)) 
			return NULL;

		TemporalInst *instants[2];
		instants[0] = inst1;
		instants[1] = continuous ? inst2 : 
			temporalinst_make(value1, inst2->t, valuetypid);
		TemporalSeq *result = temporalseq_from_temporalinstarr(instants, 2,
			lower_incl, upper_incl, false);
		return result;
	}

	/* Ensure continuous data type */
	assert(valuetypid == FLOAT8OID);
<<<<<<< HEAD
	RangeType *valuerange;
	if (DatumGetFloat8(value1) == DatumGetFloat8(value2))
		valuerange = range_make(value1, value2, true, true, FLOAT8OID);
	if (DatumGetFloat8(value1) < DatumGetFloat8(value2))
		valuerange = range_make(value1, value2, lower_incl, upper_incl, FLOAT8OID);	
	else
		valuerange = range_make(value2, value1, upper_incl, lower_incl, FLOAT8OID);	
=======
	RangeType *valuerange = (DatumGetFloat8(value1) < DatumGetFloat8(value2)) ?
		range_make(value1, value2, lower_incl, upper_incl, FLOAT8OID) :
		range_make(value2, value1, upper_incl, lower_incl, FLOAT8OID);	
>>>>>>> 97bf9980
	RangeType *intersect = DatumGetRangeTypeP(call_function2(range_intersect, 
		RangeTypePGetDatum(valuerange), RangeTypePGetDatum(range)));
	if (RangeIsEmpty(intersect))
	{
		pfree(valuerange);
		pfree(intersect);
		return NULL;
	}

	TemporalSeq *result;
	Datum lowervalue = lower_datum(intersect);
	Datum uppervalue = upper_datum(intersect);
	/* Intersection range is a single value */
	if (datum_eq(lowervalue, uppervalue, valuetypid))
	{
		/* Test with inclusive bounds */
		TemporalSeq *newseq = temporalseq_at_value1(inst1, inst2, 
			true, true, lowervalue);
		/* We are sure that newseq is an instant sequence */
		TemporalInst *inst = temporalseq_inst_n(newseq, 0);
		result = temporalseq_from_temporalinstarr(&inst, 1,
			true, true, false);
		pfree(newseq); 
	}
	else
	{
		/* Test with inclusive bounds */
		TemporalSeq *newseq1 = temporalseq_at_value1(inst1, inst2, 
			true, true, lowervalue);
		TemporalSeq *newseq2 = temporalseq_at_value1(inst1, inst2, 
			true, true, uppervalue);
		TimestampTz time1 = newseq1->period.lower;
		TimestampTz time2 = newseq2->period.upper;
		/* We are sure that both newseq1 and newseq2 are instant sequences */
		TemporalInst *instants[2];
		bool lower_incl1, upper_incl1;
		if (time1 < time2)
		{
			/* Segment increasing in value */
			instants[0] = temporalseq_inst_n(newseq1, 0);
			instants[1] = temporalseq_inst_n(newseq2, 0);
			lower_incl1 = (timestamp_cmp_internal(time1, inst1->t) == 0) ? 
				lower_incl && lower_inc(intersect) : lower_inc(intersect);
			upper_incl1 = (timestamp_cmp_internal(time2, inst2->t) == 0) ? 
				upper_incl && upper_inc(intersect) : upper_inc(intersect);
		}
		else
		{
			/* Segment decreasing in value */
			instants[0] = temporalseq_inst_n(newseq2, 0);
			instants[1] = temporalseq_inst_n(newseq1, 0);
			lower_incl1 = (timestamp_cmp_internal(time2, inst1->t) == 0) ? 
				lower_incl && upper_inc(intersect) : upper_inc(intersect);
			upper_incl1 = (timestamp_cmp_internal(time1, inst1->t) == 0) ? 
				upper_incl && lower_inc(intersect) : lower_inc(intersect);
		}
		result = temporalseq_from_temporalinstarr(instants, 2,
			lower_incl1, upper_incl1, false);
		pfree(newseq1); pfree(newseq2); 
	}
	pfree(valuerange); pfree(intersect); 

	return result;
}

/*
 * Restriction to the range.
 * This function is called for each sequence of a TemporalS.
 */
int 
tnumberseq_at_range2(TemporalSeq **result, TemporalSeq *seq, RangeType *range)
{
	/* Bounding box test */
	BOX box1, box2;
	temporalseq_bbox(&box1, seq);
	range_to_box_internal(&box2, range);
	if (!overlaps_box_box_internal(&box1, &box2))
		return 0;

	/* Instantaneous sequence */
	if (seq->count == 1)
	{
		result[0] = temporalseq_copy(seq);
		return 1;
	}

	/* General case */
	TemporalInst *inst1 = temporalseq_inst_n(seq, 0);
	bool lower_inc = seq->period.lower_inc;
	int k = 0;
	for (int i = 1; i < seq->count; i++)
	{
		TemporalInst *inst2 = temporalseq_inst_n(seq, i);
		bool upper_inc = (i == seq->count-1) ? seq->period.upper_inc : false;
		TemporalSeq *seq1 = tnumberseq_at_range1(inst1, inst2, 
			lower_inc, upper_inc, range);
		if (seq1 != NULL) 
			result[k++] = seq1;
		inst1 = inst2;
		lower_inc = true;
	}
	return k;
}

TemporalS *
tnumberseq_at_range(TemporalSeq *seq, RangeType *range)
{
	TemporalSeq **sequences = palloc(sizeof(TemporalSeq *) * seq->count);
	int count = tnumberseq_at_range2(sequences, seq, range);
	if (count == 0)
		return NULL;

	TemporalS *result = temporals_from_temporalseqarr(sequences, count, true);
	for (int i = 0; i < count; i++)
		pfree(sequences[i]);
	pfree(sequences);
	return result;
}
	
/*
 * Restriction to the complement of a range.
 * This function is called for each sequence of a TemporalS.
 */
int
tnumberseq_minus_range1(TemporalSeq **result, TemporalSeq *seq, RangeType *range)
{
	/* Bounding box test */
	BOX box1, box2;
	temporalseq_bbox(&box1, seq);
	range_to_box_internal(&box2, range);
	if (!overlaps_box_box_internal(&box1, &box2))
	{
		result[0] = temporalseq_copy(seq);
		return 1;
	}

	/* Instantaneous sequence */
	if (seq->count == 1)
		return 0;

	/*
	 * General case
	 * Compute first tnumberseq_at_range, then compute its complement.
	 */
	TemporalS *ts = tnumberseq_at_range(seq, range);
	if (ts == NULL)
	{
		result[0] = temporalseq_copy(seq);
		return 1;
	}
	PeriodSet *ps1 = temporals_get_time(ts);
	PeriodSet *ps2 = minus_period_periodset_internal(&seq->period, ps1);
	int count = 0;
	if (ps2 != NULL)
	{
		count = temporalseq_at_periodset1(result, seq, ps2);
		pfree(ps2);
	}
	
	pfree(ts); pfree(ps1); 

	return count;
}

TemporalS *
tnumberseq_minus_range(TemporalSeq *seq, RangeType *range)
{
	int maxcount;
	if (! MOBDB_FLAGS_GET_CONTINUOUS(seq->flags))
		maxcount = seq->count;
	else 
		maxcount = seq->count * 2;
	TemporalSeq **sequences = palloc(sizeof(TemporalSeq *) * maxcount);
	int count = tnumberseq_minus_range1(sequences, seq, range);
	if (count == 0)
	{
		pfree(sequences);
		return NULL;
	}

	TemporalS *result = temporals_from_temporalseqarr(sequences, count, true);
	for (int i = 0; i < count; i++)
		pfree(sequences[i]);
	pfree(sequences);
	return result;
}

/* 
 * Restriction to an array of ranges 
 * This function is called for each sequence of a TemporalS.
 */
int
tnumberseq_at_ranges1(TemporalSeq **result, TemporalSeq *seq, 
	RangeType **normranges, int count)
{
	/* Instantaneous sequence */
	if (seq->count == 1)
	{
		TemporalInst *inst = temporalseq_inst_n(seq, 0);
		TemporalInst *inst1 = tnumberinst_at_ranges(inst, normranges, count);
		if (inst1 == NULL)
			return 0;
		pfree(inst1); 
		result[0] = temporalseq_copy(seq);
		return 1;
	}

	/* General case */
	TemporalInst *inst1 = temporalseq_inst_n(seq, 0);
	bool lower_inc = seq->period.lower_inc;
	int k = 0;	
	for (int i = 1; i < seq->count; i++)
	{
		TemporalInst *inst2 = temporalseq_inst_n(seq, i);
		bool upper_inc = (i == seq->count-1) ? seq->period.upper_inc : false;
		for (int j = 0; j < count; j++)
		{
			TemporalSeq *seq1 = tnumberseq_at_range1(inst1, inst2, 
				lower_inc, upper_inc, normranges[j]);
			if (seq1 != NULL) 
				result[k++] = seq1;
		}
		inst1 = inst2;
		lower_inc = true;
	}
	if (k == 0) 
		return 0;
	
	temporalseqarr_sort(result, k);
	return k;
}

TemporalS *
tnumberseq_at_ranges(TemporalSeq *seq, RangeType **normranges, int count)
{
	TemporalSeq **sequences = palloc(sizeof(TemporalSeq *) * seq->count * count);
	int newcount = tnumberseq_at_ranges1(sequences, seq, normranges, count);
	if (newcount == 0)
	{
		pfree(sequences);
		return NULL;
	}
	TemporalS *result = temporals_from_temporalseqarr(sequences, newcount, true);
	for (int i = 0; i < newcount; i++)
		pfree(sequences[i]);
	pfree(sequences);
	return result;
}

/*
 * Restriction to the complement of an array of ranges.
 * This function is called for each sequence of a TemporalS.
 */
int 
tnumberseq_minus_ranges1(TemporalSeq **result, TemporalSeq *seq, RangeType **normranges, int count)
{
	/* Instantaneous sequence */
	if (seq->count == 1)
	{
		TemporalInst *inst = temporalseq_inst_n(seq, 0);
		TemporalInst *inst1 = tnumberinst_minus_ranges(inst, normranges, count);
		if (inst1 == NULL)
			return 0;

		pfree(inst1); 
		result[0] = temporalseq_copy(seq);
		return 1;
	}

	/*  
	 * General case
	 * Compute first the tnumberseq_at_ranges, then compute its complement.
	 */
	TemporalS *ts = tnumberseq_at_ranges(seq, normranges, count);
	if (ts == NULL)
	{
		result[0] = temporalseq_copy(seq);
		return 1;
	}
	PeriodSet *ps1 = temporals_get_time(ts);
	PeriodSet *ps2 = minus_period_periodset_internal(&seq->period, ps1);
	int newcount = 0;
	if (ps2 != NULL)
	{
		newcount = temporalseq_at_periodset1(result, seq, ps2);
		pfree(ps2);
	}
	pfree(ts); pfree(ps1); 
	return newcount;
}	

TemporalS *
tnumberseq_minus_ranges(TemporalSeq *seq, RangeType **normranges, int count)
{
	int maxcount;
	if (! MOBDB_FLAGS_GET_CONTINUOUS(seq->flags))
		maxcount = seq->count * count;
	else 
		maxcount = seq->count * count * 2;
	TemporalSeq **sequences = palloc(sizeof(TemporalSeq *) * maxcount);
	int newcount = tnumberseq_minus_ranges1(sequences, seq, normranges, 
		count);
	if (newcount == 0) 
		return NULL;
	
	TemporalS *result = temporals_from_temporalseqarr(sequences, newcount, true);
	for (int i = 0; i < newcount; i++)
		pfree(sequences[i]);
	pfree(sequences);
	return result;
}

/* Restriction to the minimum value */

int
temporalseq_at_minmax(TemporalSeq **result, TemporalSeq *seq, Datum value)
{
	int count = temporalseq_at_value2(result, seq, value);
	/* If minimum/maximum is at an exclusive bound */
	if (count == 0)
	{
		TemporalInst *inst1 = temporalseq_inst_n(seq, 0);
		TemporalInst *inst2 = temporalseq_inst_n(seq, seq->count-1);
		Datum value1 = temporalinst_value(inst1);
		Datum value2 = temporalinst_value(inst2);
		if (datum_eq(value, value1, seq->valuetypid) &&
			datum_eq(value, value2, seq->valuetypid))
		{
			result[0] = temporalseq_from_temporalinstarr(&inst1, 1, true, true, false);
			result[1] = temporalseq_from_temporalinstarr(&inst2, 1, true, true, false);
			count = 2;
		}
		else if (datum_eq(value, value1, seq->valuetypid))
		{
			result[0] = temporalseq_from_temporalinstarr(&inst1, 1, true, true, false);
			count = 1;
		}
		else if (datum_eq(value, value2, seq->valuetypid))
		{
			result[0] = temporalseq_from_temporalinstarr(&inst2, 1, true, true, false);
			count = 1;
		}
	}
	return count;
}

TemporalS *
temporalseq_at_min(TemporalSeq *seq)
{
	Datum minvalue = temporalseq_min_value(seq);
	TemporalSeq *sequences[2];
	int count = temporalseq_at_minmax(sequences, seq, minvalue);
	TemporalS *result = temporals_from_temporalseqarr(sequences, count, false);
	for (int i = 0; i < count; i++)
		pfree(sequences[i]);
	return result;
}

/* Restriction to the complement of the minimum value */

TemporalS *
temporalseq_minus_min(TemporalSeq *seq)
{
	Datum minvalue = temporalseq_min_value(seq);
	return temporalseq_minus_value(seq, minvalue);
}

/* Restriction to the maximum value */

TemporalS *
temporalseq_at_max(TemporalSeq *seq)
{
	Datum maxvalue = temporalseq_max_value(seq);
	TemporalSeq *sequences[2];
	int count = temporalseq_at_minmax(sequences, seq, maxvalue);
	TemporalS *result = temporals_from_temporalseqarr(sequences, count, false);
	for (int i = 0; i < count; i++)
		pfree(sequences[i]);
	return result;
}
 
/* Restriction to the complement of the maximum value */

TemporalS *
temporalseq_minus_max(TemporalSeq *seq)
{
	Datum maxvalue = temporalseq_max_value(seq);
	return temporalseq_minus_value(seq, maxvalue);
}

/*
 * Value that the temporal sequence takes at the timestamp.
 * The function supposes that the timestamp t is between inst1->t and inst2->t
 * (both inclusive). The function creates a new value that must be freed.
 */
Datum
temporalseq_value_at_timestamp1(TemporalInst *inst1, TemporalInst *inst2, 
	TimestampTz t)
{
	Oid valuetypid = inst1->valuetypid;
	Datum value1 = temporalinst_value(inst1);
	Datum value2 = temporalinst_value(inst2);
	bool continuous = MOBDB_FLAGS_GET_CONTINUOUS(inst1->flags);
	/* Constant segment or t is equal to lower bound */
	if (datum_eq(value1, value2, valuetypid) ||
		timestamp_cmp_internal(inst1->t, t) == 0 ||
		(!continuous && timestamp_cmp_internal(t, inst2->t) < 0))
		return temporalinst_value_copy(inst1);

	/* t is equal to upper bound */
	if (timestamp_cmp_internal(inst2->t, t) == 0)
		return temporalinst_value_copy(inst2);
	
	/* Interpolation for continuous types */
	double duration = (double)inst2->t - (double)inst1->t;	
	double partial = (double)t - (double)inst1->t;
	double ratio = partial / duration;
	Datum result = 0;
	assert(continuous_base_type_all_oid(valuetypid));
	if (valuetypid == FLOAT8OID)
	{ 
		double start = DatumGetFloat8(value1);
		double end = DatumGetFloat8(value2);
		double dresult = start + (end - start) * ratio;
		result = Float8GetDatum(dresult);
	}
	else if (valuetypid == type_oid(T_DOUBLE2))
	{
		double2 *start = DatumGetDouble2P(value1);
		double2 *end = DatumGetDouble2P(value2);
		double2 *dresult = palloc(sizeof(double2));
		dresult->a = start->a + (end->a - start->a) * ratio;
		dresult->b = start->b + (end->b - start->b) * ratio;
		result = Double2PGetDatum(dresult);
	}
#ifdef WITH_POSTGIS
	else if (valuetypid == type_oid(T_GEOMETRY))
	{
		/* We are sure that the trajectory is a line */
		Datum line = geompoint_trajectory(value1, value2);
		result = call_function2(LWGEOM_line_interpolate_point, 
			line, Float8GetDatum(ratio));
		pfree(DatumGetPointer(line)); 
	}
	else if (valuetypid == type_oid(T_GEOGRAPHY))
	{
		/* We are sure that the trajectory is a line */
		Datum line = tgeogpointseq_trajectory1(inst1, inst2);
		/* There is no function equivalent to LWGEOM_line_interpolate_point 
		 * for geographies. We do as the ST_Intersection function, e.g.
		 * 'SELECT geography(ST_Transform(ST_Intersection(ST_Transform(geometry($1), 
		 * @extschema@._ST_BestSRID($1, $2)), 
		 * ST_Transform(geometry($2), @extschema@._ST_BestSRID($1, $2))), 4326))' */
		Datum bestsrid = call_function2(geography_bestsrid, line, line);
		Datum line1 = call_function1(geometry_from_geography, line);
		Datum line2 = call_function2(transform, line1, bestsrid);
		Datum point = call_function2(LWGEOM_line_interpolate_point, 
			line2, Float8GetDatum(ratio));
		Datum srid = call_function1(LWGEOM_get_srid, value1);
		Datum point1 = call_function2(transform, point, srid);
		result = call_function1(geography_from_geometry, point1);
		pfree(DatumGetPointer(line)); pfree(DatumGetPointer(line1)); 
		pfree(DatumGetPointer(line2)); pfree(DatumGetPointer(point)); 
		/* Cannot pfree(DatumGetPointer(point1)); */
	}
	else if (valuetypid == type_oid(T_DOUBLE3))
	{
		double3 *start = DatumGetDouble3P(value1);
		double3 *end = DatumGetDouble3P(value2);
		double3 *dresult = palloc(sizeof(double3));
		dresult->a = start->a + (end->a - start->a) * ratio;
		dresult->b = start->b + (end->b - start->b) * ratio;
		dresult->c = start->c + (end->c - start->c) * ratio;
		result = Double3PGetDatum(dresult);
	}
	else if (valuetypid == type_oid(T_DOUBLE4))
	{
		double4 *start = DatumGetDouble4P(value1);
		double4 *end = DatumGetDouble4P(value2);
		double4 *dresult = palloc(sizeof(double4));
		dresult->a = start->a + (end->a - start->a) * ratio;
		dresult->b = start->b + (end->b - start->b) * ratio;
		dresult->c = start->c + (end->c - start->c) * ratio;
		dresult->d = start->d + (end->d - start->d) * ratio;
		result = Double4PGetDatum(dresult);
	}
#endif
	return result;
}

/*
 * Value at a timestamp.
 */
bool
temporalseq_value_at_timestamp(TemporalSeq *seq, TimestampTz t, Datum *result)
{
	/* Bounding box test */
	if (!contains_period_timestamp_internal(&seq->period, t))
		return false;

	/* Instantaneous sequence */
	if (seq->count == 1)
	{
		*result = temporalinst_value_copy(temporalseq_inst_n(seq, 0));
		return true;
	}

	/* General case */
	int n = temporalseq_find_timestamp(seq, t);
	TemporalInst *inst1 = temporalseq_inst_n(seq, n);
	TemporalInst *inst2 = temporalseq_inst_n(seq, n + 1);
	*result = temporalseq_value_at_timestamp1(inst1, inst2, t);
	return true;
}

/* 
 * Restriction to a timestamp.
 * The function supposes that the timestamp t is between inst1->t and inst2->t
 * (both inclusive).
 */
TemporalInst *
temporalseq_at_timestamp1(TemporalInst *inst1, TemporalInst *inst2, 
	TimestampTz t)
{
	Datum value = temporalseq_value_at_timestamp1(inst1, inst2, t);
	TemporalInst *result = temporalinst_make(value, t, inst1->valuetypid);
	FREE_DATUM(value, inst1->valuetypid);
	return result;
}

/*
 * Restriction to a timestamp.
 */
TemporalInst *
temporalseq_at_timestamp(TemporalSeq *seq, TimestampTz t)
{
	/* Bounding box test */
	if (!contains_period_timestamp_internal(&seq->period, t))
		return NULL;

	/* Instantaneous sequence */
	if (seq->count == 1)
		return temporalinst_copy(temporalseq_inst_n(seq, 0));
	
	/* General case */
	int n = temporalseq_find_timestamp(seq, t);
	TemporalInst *inst1 = temporalseq_inst_n(seq, n);
	TemporalInst *inst2 = temporalseq_inst_n(seq, n + 1);
	return temporalseq_at_timestamp1(inst1, inst2, t);
}

/*
 * Restriction to the complement of a timestamp.
 * This function is called for each sequence of a TemporalS.
 */
int
temporalseq_minus_timestamp1(TemporalSeq **result, TemporalSeq *seq, 
	TimestampTz t)
{
	/* Bounding box test */
	if (!contains_period_timestamp_internal(&seq->period, t))
	{
		result[0] = temporalseq_copy(seq);
		return 1;
	}

	/* Instantaneous sequence */
	if (seq->count == 1)
		return 0;
	
	/* General case */
	bool continuous = MOBDB_FLAGS_GET_CONTINUOUS(seq->flags);
	TemporalInst **instants = palloc0(sizeof(TemporalInst *) * seq->count);
	int k = 0;
	int n = temporalseq_find_timestamp(seq, t);
	TemporalInst *inst1 = temporalseq_inst_n(seq, 0), *inst2;
	/* Compute the first sequence until t */
	if (n != 0 || timestamp_cmp_internal(inst1->t, t) < 0)
	{
		for (int i = 0; i < n; i++)
			instants[i] = temporalseq_inst_n(seq, i);
		inst1 = temporalseq_inst_n(seq, n);
		inst2 = temporalseq_inst_n(seq, n + 1);
		if (timestamp_cmp_internal(inst1->t, t) == 0)
		{
			if (continuous)
			{
				instants[n] = inst1;
				result[k++] = temporalseq_from_temporalinstarr(instants, n + 1, 
					seq->period.lower_inc, false, false);
			}
			else
			{
				instants[n] = temporalinst_make(temporalinst_value(instants[n - 1]), t,
					inst1->valuetypid);
				result[k++] = temporalseq_from_temporalinstarr(instants, n + 1, 
					seq->period.lower_inc, false, false);
				pfree(instants[n]);
			}
		}
		else
		{
			instants[n] = inst1;
			if (continuous)
				instants[n + 1] = temporalseq_at_timestamp1(inst1, inst2, t);
			else
				instants[n + 1] = temporalinst_make(temporalinst_value(inst1), t,
					inst1->valuetypid);
			result[k++] = temporalseq_from_temporalinstarr(instants, n + 2, 
				seq->period.lower_inc, false, false);
			pfree(instants[n + 1]);
		}
	}
	/* Compute the second sequence after t */
	inst1 = temporalseq_inst_n(seq, n);
	inst2 = temporalseq_inst_n(seq, n + 1);
	if (timestamp_cmp_internal(t, inst2->t) < 0)
	{
		instants[0] = temporalseq_at_timestamp1(inst1, inst2, t);
		for (int i = 1; i < seq->count - n; i++)
			instants[i] = temporalseq_inst_n(seq, i + n);
		result[k++] = temporalseq_from_temporalinstarr(instants, seq->count - n, 
			false, seq->period.upper_inc, false);
		pfree(instants[0]);
	}
	return k;
}

/*
 * Restriction to the complement of a timestamp.
 */

TemporalS *
temporalseq_minus_timestamp(TemporalSeq *seq, TimestampTz t)
{
	TemporalSeq *sequences[2];
	int count = temporalseq_minus_timestamp1((TemporalSeq **)sequences, seq, t);
	if (count == 0)
		return NULL;
	TemporalS *result = temporals_from_temporalseqarr(sequences, count, false);
	for (int i = 0; i < count; i++)
		pfree(sequences[i]);
	return result;
}

/* 
 * Restriction to a timestampset.
 */
TemporalI *
temporalseq_at_timestampset(TemporalSeq *seq, TimestampSet *ts)
{
	/* Bounding box test */
	Period *p = timestampset_bbox(ts);
	if (!overlaps_period_period_internal(&seq->period, p))
		return NULL;
	
	/* Instantaneous sequence */
	TemporalInst *inst = temporalseq_inst_n(seq, 0);
	if (seq->count == 1)
	{
		if (!contains_timestampset_timestamp_internal(ts, inst->t))
			return NULL;
		return temporali_from_temporalinstarr(&inst, 1);
	}

	/* General case */
	TimestampTz t = Max(seq->period.lower, p->lower);
	int n;
	timestampset_find_timestamp(ts, t, &n);
	TemporalInst **instants = palloc(sizeof(TemporalInst *) * (ts->count - n));
	int k = 0;
	for (int i = n; i < ts->count; i++) 
	{
		t = timestampset_time_n(ts, i);
		inst = temporalseq_at_timestamp(seq, t);
		if (inst != NULL)
			instants[k++] = inst;
	}
	if (k == 0)
	{
		pfree(instants);
		return NULL;
	}

	TemporalI *result = temporali_from_temporalinstarr(instants, k);
	for (int i = 0; i < k; i++)
		pfree(instants[i]);
	pfree(instants);
	return result;
}

/*
 * Restriction to the complement of a timestampset.
 * This function is called for each sequence of a TemporalS.
 */
int 
temporalseq_minus_timestampset1(TemporalSeq **result, TemporalSeq *seq, 
	TimestampSet *ts)
{
	/* Bounding box test */
	Period *p = timestampset_bbox(ts);
	if (!overlaps_period_period_internal(&seq->period, p))
	{
		result[0] = temporalseq_copy(seq);
		return 1;
	}

	/* Instantaneous sequence */
	if (seq->count == 1)
	{
		TemporalInst *inst = temporalseq_inst_n(seq, 0);
		if (contains_timestampset_timestamp_internal(ts,inst->t))
			return 0;
	
		result[0] = temporalseq_copy(seq);
		return 1;
	}

	/* General case */
	TemporalSeq *tail = temporalseq_copy(seq);
	int k = 0;
	for (int i = 0; i < ts->count; i++)
	{
		TimestampTz t = timestampset_time_n(ts, i);
		if (contains_period_timestamp_internal(&tail->period, t))
		{
			int count = temporalseq_minus_timestamp1(&result[k], tail, t);
			/* result may contain one or two sequences */
			k += count-1;
			pfree(tail);
			tail = result[k];
		}
	}
	result[k++] = tail;
	return k;
}

TemporalS *
temporalseq_minus_timestampset(TemporalSeq *seq, TimestampSet *ts)
{
	TemporalSeq **sequences = palloc0(sizeof(TemporalSeq *) * (ts->count + 1));
	int count = temporalseq_minus_timestampset1(sequences, seq, ts);
	if (count == 0) 
		return NULL;
	
	TemporalS *result = temporals_from_temporalseqarr(sequences, count, true);
	
	for (int i = 0; i < count; i++)
		pfree(sequences[i]);
	pfree(sequences);
	
	return result;
}

/*
 * Restriction to a period.
 */
TemporalSeq *
temporalseq_at_period(TemporalSeq *seq, Period *p)
{
	/* Bounding box test */
	if (!overlaps_period_period_internal(&seq->period, p))
		return NULL;

	/* Instantaneous sequence */
	if (seq->count == 1)
		return temporalseq_copy(seq);

	/* General case */
	Period *inter = intersection_period_period_internal(&seq->period, p);
	/* Intersecting period is instantaneous */
	if (timestamp_cmp_internal(inter->lower, inter->upper) == 0)
	{
		TemporalInst *inst = temporalseq_at_timestamp(seq, inter->lower);
		TemporalSeq *result = temporalseq_from_temporalinstarr(&inst, 1,
			true, true, false);
		pfree(inst); pfree(inter);
		return result;		
	}
	
	int n = temporalseq_find_timestamp(seq, inter->lower);
	/* If the lower bound of the intersecting period is exclusive */
	if (n == -1)
		n = 0;
	TemporalInst **instants = palloc(sizeof(TemporalInst *) * (seq->count - n));
	/* Compute the value at the beginning of the intersecting period */
	TemporalInst *inst1 = temporalseq_inst_n(seq, n);
	TemporalInst *inst2 = temporalseq_inst_n(seq, n+1);
	instants[0] = temporalseq_at_timestamp1(inst1, inst2, inter->lower);
	int k = 1;
	for (int i = n+2; i < seq->count; i++)
	{
		/* If the end of the intersecting period is between inst1 and inst2 */
		if (timestamp_cmp_internal(inst1->t, inter->upper) <= 0 &&
			timestamp_cmp_internal(inter->upper, inst2->t) <= 0)
			break;

		inst1 = inst2;
		inst2 = temporalseq_inst_n(seq, i);
		/* If the intersecting period contains inst1 */
		if (timestamp_cmp_internal(inter->lower, inst1->t) <= 0 &&
			timestamp_cmp_internal(inst1->t, inter->upper) <= 0)
			instants[k++] = inst1;
	}
	/* The last two values of discrete sequences with exclusive upper bound 
	   must be equal */
	if (MOBDB_FLAGS_GET_CONTINUOUS(seq->flags) || inter->upper_inc)
		instants[k++] = temporalseq_at_timestamp1(inst1, inst2, inter->upper);
	else
	{	
		Datum value = temporalinst_value(instants[k-1]);
		instants[k++] = temporalinst_make(value, inter->upper, seq->valuetypid);
	}
	/* Since by definition the sequence is normalized it is not necessary to
	   normalize the projection of the sequence to the period */
	TemporalSeq *result = temporalseq_from_temporalinstarr(instants, k,
		inter->lower_inc, inter->upper_inc, false);

	pfree(instants[0]); pfree(instants[k-1]); pfree(instants); pfree(inter);
	
	return result;
}

/*
 * Restriction to the complement of a period.
 */
int
temporalseq_minus_period1(TemporalSeq **result, TemporalSeq *seq, Period *p)
{
	/* Bounding box test */
	if (!overlaps_period_period_internal(&seq->period, p))
	{
		result[0] = temporalseq_copy(seq);
		return 1;
	}
	
	/* Instantaneous sequence */
	if (seq->count == 1)
		return 0;

	/* General case */
	PeriodSet *ps = minus_period_period_internal(&seq->period, p);
	if (ps == NULL)
		return 0;
	for (int i = 0; i < ps->count; i++)
	{
		Period *p = periodset_per_n(ps, i);
		result[i] = temporalseq_at_period(seq, p);
	}
	pfree(ps);
	return ps->count;
}

TemporalS *
temporalseq_minus_period(TemporalSeq *seq, Period *p)
{
	TemporalSeq *sequences[2];
	int count = temporalseq_minus_period1(sequences, seq, p);
	if (count == 0)
	{
		return NULL;
	}
	TemporalS *result = temporals_from_temporalseqarr(sequences, count, false);
	for (int i = 0; i < count; i++)
		pfree(sequences[i]);
	return result;
}

/*
 * Restriction to a periodset.
 * This function is called for each sequence of a TemporalS.
 */

int
temporalseq_at_periodset1(TemporalSeq **result, TemporalSeq *seq, PeriodSet *ps)
{
	/* Bounding box test */
	Period p1;
	temporalseq_timespan(&p1, seq);
	Period *p2 = periodset_bbox(ps);
	if (!overlaps_period_period_internal(&p1, p2))
		return 0;

	/* Instantaneous sequence */
	if (seq->count == 1)
	{
		/* Due to the bounding box test above the instantaneous sequence satisfies 
		   the condition */
		result[0] = temporalseq_copy(seq);
		return 1;
	}

	/* General case */
	int n;
	periodset_find_timestamp(ps, seq->period.lower, &n);
	int k = 0;
	for (int i = n; i < ps->count; i++)
	{
		Period *p = periodset_per_n(ps, i);
		TemporalSeq *seq1 = temporalseq_at_period(seq, p);
		if (seq1 != NULL)
			result[k++] = seq1;
		if (timestamp_cmp_internal(seq->period.upper, p->upper) < 0)
			break;
	}
	return k;
}

TemporalSeq **
temporalseq_at_periodset2(TemporalSeq *seq, PeriodSet *ps, int *count)
{
	TemporalSeq **result = palloc(sizeof(TemporalSeq *) * ps->count);
	*count = temporalseq_at_periodset1(result, seq, ps);
	if (*count == 0)
	{
		pfree(result);
		return NULL;
	}
	return result;
}

TemporalS *
temporalseq_at_periodset(TemporalSeq *seq, PeriodSet *ps)
{
	int count;
	TemporalSeq **sequences = temporalseq_at_periodset2(seq, ps, &count);
	if (count == 0)
		return NULL;
	
	TemporalS *result = temporals_from_temporalseqarr(sequences, count, true);
	for (int i = 0; i < count; i++)
		pfree(sequences[i]);
	pfree(sequences);
	return result;
}

/*
 * Restriction to the complement of a periodset.
 */

int
temporalseq_minus_periodset1(TemporalSeq **result, TemporalSeq *seq, PeriodSet *ps, 
	int from, int count)
{
	/* The sequence can be split at most into (count + 1) sequences
		|----------------------|
			|---| |---| |---|
	*/
	TemporalSeq *curr = temporalseq_copy(seq);
	int k = 0;
	for (int i = from; i < count; i++)
	{
		Period *p1 = periodset_per_n(ps, i);
		/* If the remaining periods are to the left of the current period */
		if (period_cmp_bounds(curr->period.upper, p1->lower, false, true,
				curr->period.upper_inc, p1->lower_inc) < 0)
		{
			result[k++] = curr;
			break;
		}
		TemporalSeq *minus[2];
		int countminus = temporalseq_minus_period1(minus, curr, p1);
		pfree(curr);
		/* minus can have from 0 to 2 periods */
		if (countminus == 0)
			break;
		else if (countminus == 1)
			curr = minus[0];
		else /* countminus == 2 */
		{
			result[k++] = minus[0];
			curr = minus[1];
		}
		/* There are no more periods left */
		if (i == count - 1)
			result[k++] = curr;
	}
	return k;
}

TemporalS *
temporalseq_minus_periodset(TemporalSeq *seq, PeriodSet *ps)
{
	/* Bounding box test */
	Period p1;
	temporalseq_timespan(&p1, seq);
	Period *p2 = periodset_bbox(ps);
	if (!overlaps_period_period_internal(&p1, p2))
		return temporals_from_temporalseqarr(&seq, 1, false);

	/* Instantaneous sequence */
	if (seq->count == 1)
<<<<<<< HEAD
		/* Due to the bounding box test above the instantaneous sequence does not
		   satisfy the condition */
		return NULL;
=======
	{
		TemporalInst *inst = temporalseq_inst_n(seq, 0);
		if (contains_periodset_timestamp_internal(ps, inst->t))
			return NULL;
		return temporals_from_temporalseqarr(&seq, 1, false);
	}
>>>>>>> 97bf9980

	/* General case */
	TemporalSeq **sequences = palloc(sizeof(TemporalSeq *) * (ps->count + 1));
	int count = temporalseq_minus_periodset1(sequences, seq, ps,
		0, ps->count);
	if (count == 0)
	{
		pfree(sequences);
		return NULL;
	}

	TemporalS *result =temporals_from_temporalseqarr(sequences, count, false);
	for (int i = 0; i < count; i++)
		pfree(sequences[i]);
	pfree(sequences);
	return result;
}

/*****************************************************************************
 * Intersects functions 
 *****************************************************************************/

/* Does the temporal value intersects the timestamp? */

bool
temporalseq_intersects_timestamp(TemporalSeq *seq, TimestampTz t)
{
	return contains_period_timestamp_internal(&seq->period, t);
}

/* Does the temporal value intersects the timestamp set? */
bool
temporalseq_intersects_timestampset(TemporalSeq *seq, TimestampSet *ts)
{
	for (int i = 0; i < ts->count; i++)
		if (temporalseq_intersects_timestamp(seq, timestampset_time_n(ts, i))) 
			return true;
	return false;
}

/* Does the temporal value intersects the period? */

bool
temporalseq_intersects_period(TemporalSeq *seq, Period *p)
{
	return overlaps_period_period_internal(&seq->period, p);
}

/* Does the temporal value intersects the period set? */

bool
temporalseq_intersects_periodset(TemporalSeq *seq, PeriodSet *ps)
{
	for (int i = 0; i < ps->count; i++)
		if (temporalseq_intersects_period(seq, periodset_per_n(ps, i))) 
			return true;
	return false;
}

/*****************************************************************************
 * Local aggregate functions 
 *****************************************************************************/

/* Integral of the temporal integer */

double
tintseq_integral(TemporalSeq *seq)
{
	double result = 0;
	TemporalInst *inst1 = temporalseq_inst_n(seq, 0);
	for (int i = 1; i < seq->count; i++)
	{
		TemporalInst *inst2 = temporalseq_inst_n(seq, i);
		double duration = (double)(inst2->t) - (double)(inst1->t);
		result += (double)DatumGetInt32(temporalinst_value(inst1)) * duration;
		inst1 = inst2;
	}
	return result;
}

/* Integral of the temporal float */

double
tfloatseq_integral(TemporalSeq *seq)
{
	double result = 0;
	TemporalInst *inst1 = temporalseq_inst_n(seq, 0);
	for (int i = 1; i < seq->count; i++)
	{
		TemporalInst *inst2 = temporalseq_inst_n(seq, i);
		double min = Min(DatumGetFloat8(temporalinst_value(inst1)), 
			DatumGetFloat8(temporalinst_value(inst2)));
		double max = Max(DatumGetFloat8(temporalinst_value(inst1)), 
			DatumGetFloat8(temporalinst_value(inst2)));
		double duration = (double)(inst2->t) - (double)(inst1->t);
		result += (max + min) * duration / 2.0;
		inst1 = inst2;
	}
	return result;
}

/* Time-weighted average of temporal integer */

double
tintseq_twavg(TemporalSeq *seq)
{
	double duration = temporalseq_duration_double(seq);
	double result;
	if (duration == 0)
		result = (double)DatumGetInt32(temporalinst_value(temporalseq_inst_n(seq, 0)));
	else
		result = tintseq_integral(seq) / duration;
	return result;
}

/* Time-weighted average of temporal float */

double
tfloatseq_twavg(TemporalSeq *seq)
{
	double duration = temporalseq_duration_double(seq);
	double result;
	if (duration == 0)
		/* The temporal sequence contains a single temporal instant */
		result = DatumGetFloat8(temporalinst_value(temporalseq_inst_n(seq, 0)));
	else
		result = tfloatseq_integral(seq) / duration;
	return result;
}

/*****************************************************************************
 * Functions for defining B-tree index
 * The functions assume that the arguments are of the same temptypid
 *****************************************************************************/

/* 
 * Equality operator
 * The internal B-tree comparator is not used to increase efficiency
 */
bool
temporalseq_eq(TemporalSeq *seq1, TemporalSeq *seq2)
{
	/* If number of sequences or the periods are not equal */
	if (seq1->count != seq2->count || 
			!period_eq_internal(&seq1->period, &seq2->period)) 
		return false;

	/* If bounding boxes are not equal */
	void *box1 = temporalseq_bbox_ptr(seq1);
	void *box2 = temporalseq_bbox_ptr(seq2);
	if (!temporal_bbox_eq(seq1->valuetypid, box1, box2))
		return false;
	
	/* We need to compare the composing instants */
	for (int i = 0; i < seq1->count; i++)
	{
		TemporalInst *inst1 = temporalseq_inst_n(seq1, i);
		TemporalInst *inst2 = temporalseq_inst_n(seq2, i);
		if (!temporalinst_eq(inst1, inst2))
			return false;
	}
	return true;
}

/*
 * B-tree comparator
 */
int
temporalseq_cmp(TemporalSeq *seq1, TemporalSeq *seq2)
{
	int count = Min(seq1->count, seq2->count);
	int result;
	for (int i = 0; i < count; i++)
	{
		TemporalInst *inst1 = temporalseq_inst_n(seq1, i);
		TemporalInst *inst2 = temporalseq_inst_n(seq2, i);
		result = temporalinst_cmp(inst1, inst2);
		if (result) 
			return result;
	}
	/* The first count instants of both TemporalSeq values are equal */
	if (seq1->count < seq2->count) /* seq1 has less instants than seq2 */
		return -1;
	else if (seq2->count < seq1->count) /* seq2 has less instants than seq1 */
		return 1;
	else /* compare the time spans of seq1 and seq2 */
		return period_cmp_internal(&seq1->period, &seq2->period);
}

/*****************************************************************************
 * Function for defining hash index
 * The function reuses the approach for array types for combining the hash of  
 * the elements and the approach for range types for combining the period 
 * bounds.
 *****************************************************************************/

uint32
temporalseq_hash(TemporalSeq *seq)
{
	uint32		result;
	char		flags = '\0';

	/* Create flags from the lower_inc and upper_inc values */
	if (seq->period.lower_inc)
		flags |= 0x01;
	if (seq->period.upper_inc)
		flags |= 0x02;
	result = hash_uint32((uint32) flags);
	
	/* Merge with hash of instants */
	for (int i = 0; i < seq->count; i++)
	{
		TemporalInst *inst = temporalseq_inst_n(seq, i);
		uint32 inst_hash = temporalinst_hash(inst);
		result = (result << 5) - result + inst_hash;
	}
	return result;
}
/*****************************************************************************/<|MERGE_RESOLUTION|>--- conflicted
+++ resolved
@@ -1124,11 +1124,7 @@
 temporalseq_intersect_at_timestamp(TemporalInst *start1, TemporalInst *end1, 
 	TemporalInst *start2, TemporalInst *end2, TimestampTz *inter)
 {
-<<<<<<< HEAD
-    bool result = false;
-=======
 	bool result = false;
->>>>>>> 97bf9980
 	assert(base_type_oid(start1->valuetypid));
 	if ((start1->valuetypid == INT4OID || start1->valuetypid == FLOAT8OID) &&
 		(start2->valuetypid == INT4OID || start2->valuetypid == FLOAT8OID))
@@ -1737,15 +1733,9 @@
 {
 	Datum value1 = temporalinst_value(inst1);
 	Datum value2 = temporalinst_value(inst2);
-<<<<<<< HEAD
-    assert(continuous_base_type_oid(inst1->valuetypid));
-	/* Interpolation */
-	double fraction;
-=======
 	assert(continuous_base_type_oid(inst1->valuetypid));
 	/* Interpolation */
 	double fraction = 0.0;
->>>>>>> 97bf9980
 	if (inst1->valuetypid == FLOAT8OID)
 	{ 
 		double dvalue1 = DatumGetFloat8(value1);
@@ -2305,19 +2295,9 @@
 
 	/* Ensure continuous data type */
 	assert(valuetypid == FLOAT8OID);
-<<<<<<< HEAD
-	RangeType *valuerange;
-	if (DatumGetFloat8(value1) == DatumGetFloat8(value2))
-		valuerange = range_make(value1, value2, true, true, FLOAT8OID);
-	if (DatumGetFloat8(value1) < DatumGetFloat8(value2))
-		valuerange = range_make(value1, value2, lower_incl, upper_incl, FLOAT8OID);	
-	else
-		valuerange = range_make(value2, value1, upper_incl, lower_incl, FLOAT8OID);	
-=======
 	RangeType *valuerange = (DatumGetFloat8(value1) < DatumGetFloat8(value2)) ?
 		range_make(value1, value2, lower_incl, upper_incl, FLOAT8OID) :
 		range_make(value2, value1, upper_incl, lower_incl, FLOAT8OID);	
->>>>>>> 97bf9980
 	RangeType *intersect = DatumGetRangeTypeP(call_function2(range_intersect, 
 		RangeTypePGetDatum(valuerange), RangeTypePGetDatum(range)));
 	if (RangeIsEmpty(intersect))
@@ -3310,18 +3290,12 @@
 
 	/* Instantaneous sequence */
 	if (seq->count == 1)
-<<<<<<< HEAD
-		/* Due to the bounding box test above the instantaneous sequence does not
-		   satisfy the condition */
-		return NULL;
-=======
 	{
 		TemporalInst *inst = temporalseq_inst_n(seq, 0);
 		if (contains_periodset_timestamp_internal(ps, inst->t))
 			return NULL;
 		return temporals_from_temporalseqarr(&seq, 1, false);
 	}
->>>>>>> 97bf9980
 
 	/* General case */
 	TemporalSeq **sequences = palloc(sizeof(TemporalSeq *) * (ps->count + 1));
