--- conflicted
+++ resolved
@@ -184,11 +184,7 @@
   assert(count > 1);
   tinstantarr_sort((TInstant **) instants, count);
   /* Ensure validity of the arguments */
-<<<<<<< HEAD
-  ensure_valid_tinstantarr(instants, count, MERGE, false);
-=======
   ensure_valid_tinstantarr(instants, count, MERGE, INSTANT);
->>>>>>> 720f34c8
 
   const TInstant **newinstants = palloc(sizeof(TInstant *) * count);
   memcpy(newinstants, instants, sizeof(TInstant *) * count);
