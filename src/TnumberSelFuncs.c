/*****************************************************************************
 *
 * TnumberSelFuncs.c
 *	  Functions for selectivity estimation of operators on temporal numeric types
 *
 * Portions Copyright (c) 2019, Esteban Zimanyi, Mahmoud Sakr, Mohamed Bakli,
 * 		Universite Libre de Bruxelles
 * Portions Copyright (c) 1996-2019, PostgreSQL Global Development Group
 * Portions Copyright (c) 1994, Regents of the University of California
 *
 * IDENTIFICATION
 *	src/TnumberSelFuncs.c
 *
 *****************************************************************************/

#include "TnumberSelFuncs.h"

<<<<<<< HEAD
#include <assert.h>
#include <access/htup_details.h>
#include <nodes/relation.h>
#include <utils/selfuncs.h>

#include "Period.h"
#include "Range.h"
#include "OidCache.h"
#include "TemporalSelFuncs.h"
=======
#include <nodes/relation.h>
#include <TemporalSelFuncs.h>
#include <assert.h>
>>>>>>> 3f84ef59

/*
 *	Selectivity functions for temporal types operators.  These are bogus --
 *	unless we know the actual key distribution in the index, we can't make
 *	a good prediction of the selectivity of these operators.
 *
 *	Note: the values used here may look unreasonably small.  Perhaps they
 *	are.  For now, we want to make sure that the optimizer will make use
 *	of a geometric index if one is available, so the selectivity had better
 *	be fairly small.
 *
 *	In general, GiST needs to search multiple subtrees in order to guarantee
 *	that all occurrences of the same key have been found.  Because of this,
 *	the estimated cost for scanning the index ought to be higher than the
 *	output selectivity would indicate.  gistcostestimate(), over in selfuncs.c,
 *	ought to be adjusted accordingly --- but until we can generate somewhat
 *	realistic numbers here, it hardly matters...
 */

/*****************************************************************************/

/*
 * Selectivity for operators for bounding box operators, i.e., overlaps (&&),
 * contains (@>), contained (<@), and, same (~=). These operators depend on
 * volume. Contains and contained are tighter contraints than overlaps, so
 * the former should produce lower estimates than the latter. Similarly,
 * equals is a tighter constrain tha contains and contained.
 */

PG_FUNCTION_INFO_V1(tnumber_overlaps_sel);

PGDLLEXPORT Datum
tnumber_overlaps_sel(PG_FUNCTION_ARGS)
{
    PlannerInfo *root = (PlannerInfo *) PG_GETARG_POINTER(0);
    Oid operator = PG_GETARG_OID(1);
    List *args = (List *) PG_GETARG_POINTER(2);
    int varRelid = PG_GETARG_INT32(3);
    Selectivity	selec = tnumber_bbox_sel(root, operator, args, varRelid, OVERLAPS_OP);
    if (selec < 0.0)
        selec = 0.005;
    else if (selec > 1.0)
        selec = 1.0;
    PG_RETURN_FLOAT8(selec);
}

PG_FUNCTION_INFO_V1(tnumber_overlaps_joinsel);

PGDLLEXPORT Datum
tnumber_overlaps_joinsel(PG_FUNCTION_ARGS)
{
    PG_RETURN_FLOAT8(0.005);
}

PG_FUNCTION_INFO_V1(tnumber_contains_sel);

PGDLLEXPORT Datum
tnumber_contains_sel(PG_FUNCTION_ARGS)
{
    PlannerInfo *root = (PlannerInfo *) PG_GETARG_POINTER(0);
    Oid operator = PG_GETARG_OID(1);
    List *args = (List *) PG_GETARG_POINTER(2);
    int varRelid = PG_GETARG_INT32(3);
    Selectivity	selec = tnumber_bbox_sel(root, operator, args, varRelid, get_tnumber_cacheOp(operator));
    if (selec < 0.0)
        selec = 0.002;
    else if (selec > 1.0)
        selec = 1.0;
    PG_RETURN_FLOAT8(selec);
}

PG_FUNCTION_INFO_V1(tnumber_contains_joinsel);

PGDLLEXPORT Datum
tnumber_contains_joinsel(PG_FUNCTION_ARGS)
{
    PG_RETURN_FLOAT8(0.002);
}

PG_FUNCTION_INFO_V1(tnumber_same_sel);

PGDLLEXPORT Datum
tnumber_same_sel(PG_FUNCTION_ARGS)
{
    PlannerInfo *root = (PlannerInfo *) PG_GETARG_POINTER(0);
    Oid operator = PG_GETARG_OID(1);
    List *args = (List *) PG_GETARG_POINTER(2);
    int varRelid = PG_GETARG_INT32(3);
    Selectivity	selec = tnumber_bbox_sel(root, operator, args, varRelid, SAME_OP);
    if (selec < 0.0)
        selec = 0.001;
    else if (selec > 1.0)
        selec = 1.0;
    PG_RETURN_FLOAT8(selec);
}

PG_FUNCTION_INFO_V1(tnumber_same_joinsel);

PGDLLEXPORT Datum
tnumber_same_joinsel(PG_FUNCTION_ARGS)
{
    PG_RETURN_FLOAT8(0.001);
}

/*****************************************************************************/

/*
 * Selectivity for operators for relative position box operators, i.e.,
 * left (<<), overleft (&<), right (>>), overright (&>), before (<<#),
 * overbefore (&<#), after (#>>), overafter (#&>).
 */

PG_FUNCTION_INFO_V1(tnumber_position_sel);

PGDLLEXPORT Datum
tnumber_position_sel(PG_FUNCTION_ARGS)
{
    PlannerInfo *root = (PlannerInfo *) PG_GETARG_POINTER(0);
    Oid operator = PG_GETARG_OID(1);
    List *args = (List *) PG_GETARG_POINTER(2);
    int varRelid = PG_GETARG_INT32(3);
    VariableStatData vardata;
    Node *other;
    bool varonleft;
    Selectivity selec = 0.001;
    CachedOp cachedOp = get_tnumber_cacheOp(operator);

<<<<<<< HEAD
    /* In the case of unknown operator */
=======
    /* In the case of unknown position operator */
>>>>>>> 3f84ef59
    if (cachedOp == OVERLAPS_OP)
        PG_RETURN_FLOAT8(selec);

    /*
     * If expression is not (variable op something) or (something op
     * variable), then punt and return a default estimate.
     */
    if (!get_restriction_variable(root, args, varRelid,
                                  &vardata, &other, &varonleft))
        PG_RETURN_FLOAT8(default_temporaltypes_selectivity(operator));

    /*
     * Can't do anything useful if the something is not a constant, either.
     */
    if (!IsA(other, Const))
    {
        ReleaseVariableStats(vardata);
        PG_RETURN_FLOAT8(default_temporaltypes_selectivity(operator));
    }

    /*
     * All the period operators are strict, so we can cope with a NULL constant
     * right away.
     */
    if (((Const *) other)->constisnull)
    {
        ReleaseVariableStats(vardata);
        PG_RETURN_FLOAT8(0.0);
    }

    /*
     * If var is on the right, commute the operator, so that we can assume the
     * var is on the left in what follows.
     */
    if (!varonleft)
    {
<<<<<<< HEAD
        /* we have other Op var, commute to make var Op other */
        operator = get_commutator(operator);
        if (!operator)
        {
            /* Use default selectivity (should we raise an error instead?) */
            ReleaseVariableStats(vardata);
            PG_RETURN_FLOAT8(default_temporaltypes_selectivity(operator));
        }
        switch (cachedOp)
        {
            case LEFT_OP:
                selec = estimate_tnumber_position_sel(root, vardata, other, true, false, GT_OP);
                break;
            case RIGHT_OP:
                selec = estimate_tnumber_position_sel(root, vardata, other, false, false, LT_OP);
                break;
            case OVERLEFT_OP:
                selec = estimate_tnumber_position_sel(root, vardata, other, true, true, GE_OP);
                break;
            case OVERRIGHT_OP:
                selec = estimate_tnumber_position_sel(root, vardata, other, false, true, LE_OP);
=======
        switch (cachedOp)
        {
            case LEFT_OP:
                selec = estimate_tnumber_position_sel(vardata, other, true, false);
                break;
            case RIGHT_OP:
                selec = estimate_tnumber_position_sel(vardata, other, false, false);
                break;
            case OVERLEFT_OP:
                selec = 1.0 - estimate_tnumber_position_sel(vardata, other, false, false);
                break;
            case OVERRIGHT_OP:
                selec = 1.0 - estimate_tnumber_position_sel(vardata, other, true, false);
>>>>>>> 3f84ef59
                break;
            case BEFORE_OP:
                selec = estimate_temporal_position_sel(root, vardata, other, true, false, GT_OP);
                break;
            case AFTER_OP:
<<<<<<< HEAD
                selec = estimate_temporal_position_sel(root, vardata, other, true, false, GT_OP);
                break;
            case OVERBEFORE_OP:
                selec = estimate_temporal_position_sel(root, vardata, other, false, true, LE_OP);
                break;
            case OVERAFTER_OP:
                selec = estimate_temporal_position_sel(root, vardata, other, true, true, GE_OP);
=======
                selec = estimate_temporal_position_sel(root, vardata, other, false, false, LT_OP);
                break;
            case OVERBEFORE_OP:
                selec = estimate_temporal_position_sel(root, vardata, other, true, true, GE_OP);
                break;
            case OVERAFTER_OP:
                selec = estimate_temporal_position_sel(root, vardata, other, false, true, LE_OP);
>>>>>>> 3f84ef59
                break;
            default:
                selec = 0.001;
        }
    }
    else
    {
        switch (cachedOp)
        {
            case LEFT_OP:
<<<<<<< HEAD
                selec = estimate_tnumber_position_sel(root, vardata, other, false, false, LT_OP);
                break;
            case RIGHT_OP:
                selec = estimate_tnumber_position_sel(root, vardata, other, true, false, GT_OP);
                break;
            case OVERLEFT_OP:
                selec = estimate_tnumber_position_sel(root, vardata, other, false, true, LE_OP);
                break;
            case OVERRIGHT_OP:
                selec = estimate_tnumber_position_sel(root, vardata, other, true, true, GE_OP);
=======
                selec = estimate_tnumber_position_sel(vardata, other, false, false);
                break;
            case RIGHT_OP:
                selec = estimate_tnumber_position_sel(vardata, other, true, false);
                break;
            case OVERLEFT_OP:
                selec = estimate_tnumber_position_sel(vardata, other, false, true);
                break;
            case OVERRIGHT_OP:
                selec = estimate_tnumber_position_sel(vardata, other, true, true);
                break;
            case BEFORE_OP:
                selec = estimate_temporal_position_sel(root, vardata, other, false, false, LT_OP);
                break;
            case AFTER_OP:
                selec = estimate_temporal_position_sel(root, vardata, other, true, false, GT_OP);
                break;
            case OVERBEFORE_OP:
                selec = estimate_temporal_position_sel(root, vardata, other, false, true, LE_OP);
                break;
            case OVERAFTER_OP:
                selec = 1.0 - estimate_temporal_position_sel(root, vardata, other, false, false, GE_OP);
>>>>>>> 3f84ef59
                break;
            default:
                selec = 0.001;
        }
    }

    if (selec < 0.0)
        selec = default_temporaltypes_selectivity(operator);
    ReleaseVariableStats(vardata);
    CLAMP_PROBABILITY(selec);
    PG_RETURN_FLOAT8((float8) selec);
}

PG_FUNCTION_INFO_V1(tnumber_position_joinsel);

PGDLLEXPORT Datum
tnumber_position_joinsel(PG_FUNCTION_ARGS)
{
    PG_RETURN_FLOAT8(0.001);
}

/*****************************************************************************/
Selectivity
tnumber_bbox_sel(PlannerInfo *root, Oid operator, List *args, int varRelid, CachedOp cachedOp)
{
    VariableStatData vardata;
    Node *other;
    bool varonleft;
    Selectivity selec = 0.0;
    BBoxBounds bBoxBounds;
    bool numeric, temporal;
    double lower, upper;
    Period *period;
    ConstantData constantData;
    /*
     * If expression is not (variable op something) or (something op
     * variable), then punt and return a default estimate.
     */
    if (!get_restriction_variable(root, args, varRelid,
                                  &vardata, &other, &varonleft))
        PG_RETURN_FLOAT8(default_temporaltypes_selectivity(operator));

    /*
     * Can't do anything useful if the something is not a constant, either.
     */
    if (!IsA(other, Const))
    {
        ReleaseVariableStats(vardata);
        PG_RETURN_FLOAT8(default_temporaltypes_selectivity(operator));
    }

    /*
     * All the period operators are strict, so we can cope with a NULL constant
     * right away.
     */
    if (((Const *) other)->constisnull)
    {
        ReleaseVariableStats(vardata);
        PG_RETURN_FLOAT8(0.0);
    }

    /*
     * If var is on the right, commute the operator, so that we can assume the
     * var is on the left in what follows.
     */
    if (!varonleft)
    {
        /* we have other Op var, commute to make var Op other */
        operator = get_commutator(operator);
        if (!operator)
        {
            /* Use default selectivity (should we raise an error instead?) */
            ReleaseVariableStats(vardata);
            PG_RETURN_FLOAT8(default_temporaltypes_selectivity(operator));
        }
    }

    /*
     * Set constant information
     */
    get_const_bounds(other, &bBoxBounds, &numeric, &lower, &upper,
                     &temporal, &period);

    constantData.bBoxBounds = bBoxBounds;
    constantData.oid = ((Const *) other)->consttype;

    constantData.lower = 0;constantData.upper = 0;  /* keep compiler quiet */
    constantData.period = NULL;   /* keep compiler quiet */
    if (numeric)
    {
        constantData.lower = lower;
        constantData.upper = upper;
        if (lower == upper && varonleft &&(cachedOp == CONTAINED_OP || cachedOp == SAME_OP))
            constantData.bBoxBounds = DNCONST;
    }
    if (temporal)
    {
        constantData.period = period;
    }

    if (cachedOp == CONTAINS_OP && !varonleft)
        selec = estimate_tnumber_bbox_sel(root, vardata, constantData, CONTAINED_OP);
    else if (cachedOp == CONTAINED_OP && !varonleft)
        selec = estimate_tnumber_bbox_sel(root, vardata, constantData, CONTAINS_OP);
    else
        selec = estimate_tnumber_bbox_sel(root, vardata, constantData, cachedOp);


    if (selec < 0.0)
        selec = default_temporaltypes_selectivity(operator);
    else if (selec > 1.0)
        selec = 1.0;

    ReleaseVariableStats(vardata);

    CLAMP_PROBABILITY(selec);

    return selec;
}
Selectivity
estimate_tnumber_bbox_sel(PlannerInfo *root, VariableStatData vardata, ConstantData constantData, CachedOp cachedOp)
{
    // Check the temporal types and inside each one check the cachedOp
    Selectivity  selec = 0.0;
    int durationType = TYPMOD_GET_DURATION(vardata.atttypmod);
    if (vardata.vartype == type_oid(T_TINT) || vardata.vartype == type_oid(T_TFLOAT))
    {
        CachedType vartype = (vardata.vartype == type_oid(T_TINT)) ? T_INT4 : T_FLOAT8;
        CachedType varRangeType = (vardata.vartype == type_oid(T_TINT)) ? T_INTRANGE : T_FLOATRANGE;
        bool hasNumeric = false, hasTemporal = false;
        /*
         * Compute the selectivity with regard to the value of the constant.
         */
        double selec1 = 0.0;
        switch (constantData.bBoxBounds)
        {
            case SNCONST:
            case SNCONST_STCONST:
            case SNCONST_DTCONST:
            {
                if(durationType == TEMPORALINST)
                {
                    hasNumeric = true;
                    Oid op = oper_oid(EQ_OP, vartype, vartype);
                    selec1 = var_eq_const(&vardata, op, (Datum) constantData.lower, false, VALUE_STATISTICS);
                }
                else
                {
                    hasNumeric = true;
                    TypeCacheEntry *typcache = lookup_type_cache(type_oid(varRangeType), TYPECACHE_RANGE_INFO);
                    selec1 = range_sel_internal(&vardata, (Datum) constantData.lower, false, true, typcache,
                                                VALUE_STATISTICS);
                    selec1 += range_sel_internal(&vardata, (Datum) constantData.lower, true, true, typcache,
                                                 VALUE_STATISTICS);
                    selec1 = 1 - selec1;
                    selec1 = selec1 < 0 ? 0 : selec1;
                }
                break;
            }
            case DNCONST:
            case DNCONST_STCONST:
            case DNCONST_DTCONST:
            {
                hasNumeric = true;
                if (cachedOp == OVERLAPS_OP)
                {
                    TypeCacheEntry *typcache = lookup_type_cache(type_oid(varRangeType), TYPECACHE_RANGE_INFO);
                    selec1 = range_sel_internal(&vardata, (Datum)constantData.lower, false, false, typcache,
                                                VALUE_STATISTICS);
                    selec1 += range_sel_internal(&vardata, (Datum)constantData.upper, true, false, typcache,
                                                 VALUE_STATISTICS);
                }
                else if (cachedOp == CONTAINS_OP)
                {
                    TypeCacheEntry *typcache = lookup_type_cache(type_oid(varRangeType), TYPECACHE_RANGE_INFO);
                    selec1 = range_sel_internal(&vardata, (Datum)constantData.lower, false, false, typcache,
                                                VALUE_STATISTICS);
                    selec1 += range_sel_internal(&vardata, (Datum)constantData.upper, false, false, typcache,
                                                 VALUE_STATISTICS);
                }
                else if (cachedOp == CONTAINED_OP)
                {
                    Oid opl = oper_oid(LT_OP, vartype, vartype);
                    Oid opg = oper_oid(GT_OP, vartype, vartype);
                    selec1 = scalarineq_sel(root, opl, false, true, &vardata, (Datum) constantData.lower,
                                            type_oid(vartype), VALUE_STATISTICS);
                    selec1 += scalarineq_sel(root, opg, true, false, &vardata, (Datum) constantData.upper,
                                             type_oid(vartype), VALUE_STATISTICS);
                }
                selec1 = 1 - selec1;
                selec1 = selec1 < 0 ? 0 : selec1;
                break;
            }
            default:
                break;
        }
        /*
         * Compute the selectivity with regard to the time dimension of the constant.
         */
        double selec2 = 0.0;
        switch (constantData.bBoxBounds)
        {
            case STCONST:
            case SNCONST_STCONST:
            case DNCONST_STCONST:
            {
                if(durationType == TEMPORALINST)
                {
                    hasTemporal = true;
                    Oid op = oper_oid(EQ_OP, T_TIMESTAMPTZ, T_TIMESTAMPTZ);
                    selec2 = var_eq_const(&vardata, op, TimestampTzGetDatum(constantData.period->lower),
                                          false, TEMPORAL_STATISTICS);
                }
                else
                {
                    hasTemporal = true;
                    selec2 = period_sel_internal(root, &vardata, constantData.period,
                                                 oper_oid(cachedOp, T_PERIOD, T_TIMESTAMPTZ), TEMPORAL_STATISTICS);
                }
                break;
            }
            case DTCONST:
            case SNCONST_DTCONST:
            case DNCONST_DTCONST:
            {
                if (cachedOp == SAME_OP || cachedOp == CONTAINS_OP)
                {
                    Oid op = oper_oid(EQ_OP, T_TIMESTAMPTZ, T_TIMESTAMPTZ);
                    hasTemporal = true;
                    selec2 = var_eq_const(&vardata, op, (Datum) constantData.period->lower, false,
                                          TEMPORAL_STATISTICS);
                    selec2 *= var_eq_const(&vardata, op, (Datum) constantData.period->upper, false,
                                           TEMPORAL_STATISTICS);
                    selec2 = selec2 > 1 ? 1 : selec2;
                }
                else
                {
                    hasTemporal = true;
                    selec2 = period_sel_internal(root, &vardata, constantData.period,
                                                 oper_oid(cachedOp, T_PERIOD, T_PERIOD), TEMPORAL_STATISTICS);
                }
            }
            default:
                break;
        }
        if (hasNumeric && hasTemporal)
            selec = selec1 * selec2;
        else if (hasNumeric)
            selec = selec1;
        else if (hasTemporal)
            selec = selec2;
    }
    return selec;
}

Selectivity
estimate_tnumber_position_sel(VariableStatData vardata,
                              Node *other, bool isgt, bool iseq)
{
    double selec = 0.0;
    if (vardata.vartype == type_oid(T_TINT) || vardata.vartype == type_oid(T_TFLOAT))
    {
        TypeCacheEntry *typcache;
        if (vardata.vartype == type_oid(T_TINT))
            typcache = lookup_type_cache(type_oid(T_INTRANGE),
                                         TYPECACHE_RANGE_INFO);
        else
            typcache = lookup_type_cache(type_oid(T_FLOATRANGE),
                                         TYPECACHE_RANGE_INFO);
        selec = range_sel_internal(&vardata, (Datum)lower_or_higher_value_bound(other, isgt),
                                   isgt, iseq, typcache, VALUE_STATISTICS);
    }
    return selec;
}

Selectivity
range_sel_internal(VariableStatData *vardata, Datum constval,
                   bool isgt, bool iseq, TypeCacheEntry *typcache, StatisticsStrategy strategy)
{
    double hist_selec;
    Selectivity selec;
    float4 empty_frac, null_frac;

    /*
     * First look up the fraction of NULLs and empty ranges from pg_statistic.
     */
    if (HeapTupleIsValid(vardata->statsTuple))
    {
        Form_pg_statistic stats;
        stats = (Form_pg_statistic) GETSTRUCT(vardata->statsTuple);
        null_frac = stats->stanullfrac;
        empty_frac = 0.0;
    }
    else
    {
        /*
         * No stats are available. Follow through the calculations below
         * anyway, assuming no NULLs and no empty ranges. This still allows us
         * to give a better-than-nothing estimate based on whether the
         * constant is an empty range or not.
         */
        null_frac = 0.0;
        empty_frac = 0.0;
    }
    hist_selec = calc_range_hist_selectivity(vardata, constval, typcache, isgt, iseq, strategy);
    selec = (1.0 - empty_frac) * hist_selec;
    selec *= (1.0 - null_frac);
    return selec;
}

double
lower_or_higher_value_bound(Node *other, bool higher)
{
    double result = 0.0;
    Oid consttype = ((Const *) other)->consttype;
    if (higher)
    {
        if (consttype == type_oid(T_TINT) || consttype == type_oid(T_TFLOAT))
        {
            Temporal *temporal = DatumGetTemporal(((Const *) other)->constvalue);
            TBOX box = {0,0,0,0,0};
            temporal_bbox(&box, temporal);
            result = box.xmax;
        }
        else if (consttype == type_oid(T_INT4) || consttype == type_oid(T_FLOAT8))
        {
            result = (double) ((Const *) other)->constvalue;
        }
        else if (consttype == type_oid(T_INTRANGE))
        {
            result = DatumGetInt32(upper_datum(DatumGetRangeTypeP(((Const *) other)->constvalue)));
        }
        else if (consttype == type_oid(T_FLOATRANGE))
        {
            result = DatumGetFloat8(upper_datum(DatumGetRangeTypeP(((Const *) other)->constvalue)));
        }
        else if (consttype == type_oid(T_TBOX))
        {
            TBOX *box = DatumGetTboxP(((Const *) other)->constvalue);
            assert(MOBDB_FLAGS_GET_X(box->flags));
            result = box->xmax;
        }
    }
    else
    {
        if (consttype == type_oid(T_TINT) || consttype == type_oid(T_TFLOAT))
        {
            Temporal *temporal = DatumGetTemporal(((Const *) other)->constvalue);
            TBOX box = {0,0,0,0,0};
            temporal_bbox(&box, temporal);
            result = box.xmin;
        }
        else if (consttype == type_oid(T_INT4) || consttype == type_oid(T_FLOAT8))
        {
            result = (double) ((Const *) other)->constvalue;
        }
        else if (consttype == type_oid(T_INTRANGE))
        {
            result = DatumGetInt32(lower_datum(DatumGetRangeTypeP(((Const *) other)->constvalue)));
        }
        else if (consttype == type_oid(T_FLOATRANGE))
        {
            result = DatumGetFloat8(lower_datum(DatumGetRangeTypeP(((Const *) other)->constvalue)));
        }
        else if (consttype == type_oid(T_TBOX))
        {
            TBOX *box = DatumGetTboxP(((Const *) other)->constvalue);
            assert(MOBDB_FLAGS_GET_X(box->flags));
            result = box->xmin;
        }
    }
    return result;
}

<<<<<<< HEAD
/*****************************************************************************/
Selectivity
tnumber_bbox_sel(PlannerInfo *root, Oid operator, List *args, int varRelid, CachedOp cachedOp)
{
    VariableStatData vardata;
    Node *other;
    bool varonleft;
    Selectivity selec = 0.0;
    BBoxBounds bBoxBounds;
    bool numeric, temporal;
    double lower, upper;
    Period *period;
    ConstantData constantData;
    /*
     * If expression is not (variable op something) or (something op
     * variable), then punt and return a default estimate.
     */
    if (!get_restriction_variable(root, args, varRelid,
                                  &vardata, &other, &varonleft))
        PG_RETURN_FLOAT8(default_temporaltypes_selectivity(operator));

    /*
     * Can't do anything useful if the something is not a constant, either.
     */
    if (!IsA(other, Const))
    {
        ReleaseVariableStats(vardata);
        PG_RETURN_FLOAT8(default_temporaltypes_selectivity(operator));
    }

    /*
     * All the period operators are strict, so we can cope with a NULL constant
     * right away.
     */
    if (((Const *) other)->constisnull)
    {
        ReleaseVariableStats(vardata);
        PG_RETURN_FLOAT8(0.0);
    }

    /*
     * If var is on the right, commute the operator, so that we can assume the
     * var is on the left in what follows.
     */
    if (!varonleft)
    {
        /* we have other Op var, commute to make var Op other */
        operator = get_commutator(operator);
        if (!operator)
        {
            /* Use default selectivity (should we raise an error instead?) */
            ReleaseVariableStats(vardata);
            PG_RETURN_FLOAT8(default_temporaltypes_selectivity(operator));
        }
    }

    /*
     * Set constant information
     */
    get_const_bounds(other, &bBoxBounds, &numeric, &lower, &upper,
                     &temporal, &period);

    constantData.bBoxBounds = bBoxBounds;
    constantData.oid = ((Const *) other)->consttype;

    constantData.lower = 0;constantData.upper = 0;  /* keep compiler quiet */
    constantData.period = NULL;   /* keep compiler quiet */
    if (numeric)
    {
        constantData.lower = lower;
        constantData.upper = upper;
    }
    if (temporal)
    {
        constantData.period = period;
    }

    selec = estimate_tnumber_bbox_sel(root, vardata, constantData, cachedOp);

    if (selec < 0.0)
        selec = default_temporaltypes_selectivity(operator);
    else if (selec > 1.0)
        selec = 1.0;

    ReleaseVariableStats(vardata);

    CLAMP_PROBABILITY(selec);

    return selec;
}
Selectivity
estimate_tnumber_bbox_sel(PlannerInfo *root, VariableStatData vardata, ConstantData constantData, CachedOp cachedOp)
{
    // Check the temporal types and inside each one check the cachedOp
    Selectivity  selec = 0.0;
    int durationType = TYPMOD_GET_DURATION(vardata.atttypmod);
    if (vardata.vartype == type_oid(T_TINT) || vardata.vartype == type_oid(T_TFLOAT))
    {
        CachedType vartype = (vardata.vartype == type_oid(T_TINT)) ? T_INT4 : T_FLOAT8;
        CachedType varRangeType = (vardata.vartype == type_oid(T_TINT)) ? T_INTRANGE : T_FLOATRANGE;
        bool hasNumeric = false, hasTemporal = false;
        /*
         * Compute the selectivity with regard to the value of the constant.
         */
        double selec1 = 0.0;
        switch (constantData.bBoxBounds)
        {
            case SNCONST:
            case SNCONST_STCONST:
            case SNCONST_DTCONST:
            {
                if(durationType == TEMPORALINST)
                {
                    hasNumeric = true;
                    Oid op = oper_oid(EQ_OP, vartype, vartype);
                    selec1 = var_eq_const(&vardata, op, (Datum) constantData.lower, false, VALUE_STATISTICS);
                }
                else
                {
                    hasNumeric = true;
                    TypeCacheEntry *typcache = lookup_type_cache(type_oid(varRangeType), TYPECACHE_RANGE_INFO);
                    selec1 = range_sel_internal(root, &vardata, (Datum) constantData.lower, false, true, typcache,
                                                VALUE_STATISTICS);
                    selec1 += range_sel_internal(root, &vardata, (Datum) constantData.lower, true, true, typcache,
                                                 VALUE_STATISTICS);
                    selec1 = 1 - selec1;
                    selec1 = selec1 < 0 ? 0 : selec1;
                }
                break;
            }
            case DNCONST:
            case DNCONST_STCONST:
            case DNCONST_DTCONST:
            {
                hasNumeric = true;
                Oid opl = oper_oid(LT_OP, vartype, vartype);
                Oid opg = oper_oid(GT_OP, vartype, vartype);
                selec1 = scalarineq_sel(root, opl, false, false, &vardata, (Datum) constantData.lower,
                                        type_oid(vartype), VALUE_STATISTICS);
                selec1 += scalarineq_sel(root, opg, true, false, &vardata, (Datum) constantData.upper,
                                         type_oid(vartype), VALUE_STATISTICS);
                selec1 = 1 - selec1;
                selec1 = selec1 < 0 ? 0 : selec1;
                break;
            }
            default:
                break;
        }
        /*
         * Compute the selectivity with regard to the time dimension of the constant.
         */
        double selec2 = 0.0;
        switch (constantData.bBoxBounds)
        {
            case STCONST:
            case SNCONST_STCONST:
            case DNCONST_STCONST:
            {
                if(durationType == TEMPORALINST)
                {
                    hasTemporal = true;
                    Oid op = oper_oid(EQ_OP, T_TIMESTAMPTZ, T_TIMESTAMPTZ);
                    selec2 = var_eq_const(&vardata, op, TimestampTzGetDatum(constantData.period->lower),
                                          false, TEMPORAL_STATISTICS);
                }
                else
                {
                    hasTemporal = true;
                    selec2 = period_sel_internal(root, &vardata, constantData.period,
                                                 oper_oid(cachedOp, T_PERIOD, T_TIMESTAMPTZ), TEMPORAL_STATISTICS);
                }
                break;
            }
            case DTCONST:
            case SNCONST_DTCONST:
            case DNCONST_DTCONST:
            {
                if (cachedOp == SAME_OP || cachedOp == CONTAINS_OP)
                {
                    Oid op = oper_oid(EQ_OP, T_TIMESTAMPTZ, T_TIMESTAMPTZ);
                    hasTemporal = true;
                    selec2 = var_eq_const(&vardata, op, (Datum) constantData.period->lower, false,
                                          TEMPORAL_STATISTICS);
                    selec2 *= var_eq_const(&vardata, op, (Datum) constantData.period->upper, false,
                                           TEMPORAL_STATISTICS);
                    selec2 = selec2 > 1 ? 1 : selec2;
                }
                else
                {
                    Oid opl = oper_oid(LT_OP, T_TIMESTAMPTZ, T_TIMESTAMPTZ);
                    Oid opg = oper_oid(GT_OP, T_TIMESTAMPTZ , T_TIMESTAMPTZ);
                    hasTemporal = true;
                    selec2 = scalarineq_sel(root, opl, false, false, &vardata, (Datum)constantData.period->lower,
                                            TIMESTAMPTZOID, TEMPORAL_STATISTICS);
                    selec2 += scalarineq_sel(root, opg, true, false, &vardata, (Datum)constantData.period->upper,
                                             TIMESTAMPTZOID, TEMPORAL_STATISTICS);
                    selec2 = 1 - selec2;
                    selec2 = selec2 < 0 ? 0 : selec2;
                }
            }
            default:
                break;
        }
        if (hasNumeric && hasTemporal)
            selec = selec1 * selec2;
        else if (hasNumeric && !hasTemporal)
            selec = selec1;
        else if (!hasNumeric && hasTemporal)
            selec = selec2;
        else
            selec = 0.0;
    }
    return selec;
}

Selectivity
estimate_tnumber_position_sel(PlannerInfo *root, VariableStatData vardata,
                              Node *other, bool isgt, bool iseq, CachedOp operator)
{
    double selec = 0.0;
    if (vardata.vartype == type_oid(T_TINT) ||
        vardata.vartype == type_oid(T_INT4))
    {
        Oid op = oper_oid(operator, T_INT4, T_INT4);
        int constant = (int) ceil(lower_or_higher_value_bound(other, isgt));
        selec = scalarineq_sel(root, op, isgt, iseq, &vardata, constant, type_oid(T_INT4), VALUE_STATISTICS);
    }
    else if (vardata.vartype == type_oid(T_TFLOAT) || vardata.vartype == type_oid(T_FLOAT8))
    {
        Oid op = oper_oid(operator, T_FLOAT8, T_FLOAT8);
        selec = scalarineq_sel(root, op, isgt, iseq, &vardata, lower_or_higher_value_bound(other, isgt),
                               type_oid(T_FLOAT8), VALUE_STATISTICS);
    }
    else if (vardata.vartype == type_oid(T_TFLOAT))
    {
        TypeCacheEntry *typcache = lookup_type_cache(type_oid(T_FLOATRANGE), TYPECACHE_RANGE_INFO);
        range_sel_internal(root, &vardata, lower_or_higher_value_bound(other, isgt), isgt, iseq, typcache,
                           VALUE_STATISTICS);
    }
    else if (vardata.vartype == type_oid(T_TINT) || vardata.vartype == type_oid(T_TFLOAT))
    {
        TypeCacheEntry *typcache = lookup_type_cache(range_oid_from_base(base_oid_from_temporal(vardata.vartype)),
                                                     TYPECACHE_RANGE_INFO);
        range_sel_internal(root, &vardata, lower_or_higher_value_bound(other, isgt),
                           isgt, iseq, typcache, VALUE_STATISTICS);

    }
    else if (vardata.vartype == type_oid(T_TINT) || vardata.vartype == type_oid(T_TFLOAT))
    {
        TypeCacheEntry *typcache = lookup_type_cache(range_oid_from_base(base_oid_from_temporal(vardata.vartype)),
                                                     TYPECACHE_RANGE_INFO);
        range_sel_internal(root, &vardata, lower_or_higher_value_bound(other, isgt), isgt, iseq, typcache,
                           VALUE_STATISTICS);
    }
    else if (vardata.vartype == type_oid(T_INTRANGE) || vardata.vartype == type_oid(T_FLOATRANGE))
    {
        TypeCacheEntry *typcache = lookup_type_cache(vardata.vartype, TYPECACHE_RANGE_INFO);
        range_sel_internal(root, &vardata, lower_or_higher_value_bound(other, isgt), isgt, iseq, typcache,
                           DEFAULT_STATISTICS);
    }
    else if (vardata.vartype == type_oid(T_TBOX))
    {

    }
    return selec;
}

Selectivity
range_sel_internal(PlannerInfo *root, VariableStatData *vardata, Datum constval,
                   bool isgt, bool iseq, TypeCacheEntry *typcache, StatisticsStrategy strategy)
{
    double hist_selec;
    Selectivity selec;
    float4 empty_frac, null_frac;

    /*
     * First look up the fraction of NULLs and empty ranges from pg_statistic.
     */
    if (HeapTupleIsValid(vardata->statsTuple))
    {
        Form_pg_statistic stats;
        stats = (Form_pg_statistic) GETSTRUCT(vardata->statsTuple);
        null_frac = stats->stanullfrac;
        empty_frac = 0.0;
    }
    else
    {
        /*
         * No stats are available. Follow through the calculations below
         * anyway, assuming no NULLs and no empty ranges. This still allows us
         * to give a better-than-nothing estimate based on whether the
         * constant is an empty range or not.
         */
        null_frac = 0.0;
        empty_frac = 0.0;
    }
    hist_selec = calc_range_hist_selectivity(vardata, constval, typcache, isgt, iseq, strategy);
    selec = (1.0 - empty_frac) * hist_selec;
    selec *= (1.0 - null_frac);
    return selec;
}

double
lower_or_higher_value_bound(Node *other, bool higher)
{
    double result = 0.0;
    Oid consttype = ((Const *) other)->consttype;
    if (higher)
    {
        if (consttype == type_oid(T_TINT) || consttype == type_oid(T_TFLOAT))
        {
            Temporal *temporal = DatumGetTemporal(((Const *) other)->constvalue);
            TBOX *tbox = palloc(sizeof(TBOX));
            temporal_bbox(tbox, temporal);
            result = tbox->xmax;
            pfree(tbox);
        }
        else if (consttype == type_oid(T_INT4) || consttype == type_oid(T_FLOAT8))
        {
            result = (double) ((Const *) other)->constvalue;
        }
        else if (consttype == type_oid(T_INTRANGE))
        {
            result = DatumGetInt32(upper_datum(DatumGetRangeTypeP(((Const *) other)->constvalue)));
        }
        else if (consttype == type_oid(T_FLOATRANGE))
        {
            result = DatumGetFloat8(upper_datum(DatumGetRangeTypeP(((Const *) other)->constvalue)));
        }
        else if (consttype == type_oid(T_TBOX))
        {
            TBOX *tbox = DatumGetTboxP(((Const *) other)->constvalue);
            assert(MOBDB_FLAGS_GET_X(tbox->flags));
            result = tbox->xmax;
        }
    }
    else
    {
        if (consttype == type_oid(T_TINT) || consttype == type_oid(T_TFLOAT))
        {
            Temporal *temporal = DatumGetTemporal(((Const *) other)->constvalue);
            TBOX *tbox = palloc(sizeof(TBOX));
            temporal_bbox(tbox, temporal);
            result = tbox->xmin;
            pfree(tbox);
        }
        else if (consttype == type_oid(T_INT4) || consttype == type_oid(T_FLOAT8))
        {
            result = (double) ((Const *) other)->constvalue;
        }
        else if (consttype == type_oid(T_INTRANGE))
        {
            result = DatumGetInt32(lower_datum(DatumGetRangeTypeP(((Const *) other)->constvalue)));
        }
        else if (consttype == type_oid(T_FLOATRANGE))
        {
            result = DatumGetFloat8(lower_datum(DatumGetRangeTypeP(((Const *) other)->constvalue)));
        }
        else if (consttype == type_oid(T_TBOX))
        {
            TBOX *tbox = DatumGetTboxP(((Const *) other)->constvalue);
            assert(MOBDB_FLAGS_GET_X(tbox->flags));
            result = tbox->xmin;
        }
    }
    return result;
}

=======
>>>>>>> 3f84ef59


/*
 * Calculate range operator selectivity using histograms of range bounds.
 *
 * This estimate is for the portion of values that are not empty and not
 * NULL.
 */
Selectivity
calc_range_hist_selectivity(VariableStatData *vardata, Datum constval,
                            TypeCacheEntry *typcache, bool isgt, bool iseq, StatisticsStrategy strategy)
{
    int nhist;
    RangeBound *hist_lower;
    RangeBound *hist_upper;
    int i;
    bool empty;
    Selectivity hist_selec = -1; /* keep compiler quiet */
    AttStatsSlot hslot;

    /* Try to get histogram of ranges */
    if (!(HeapTupleIsValid(vardata->statsTuple) &&
          get_attstatsslot_internal(&hslot, vardata->statsTuple,
                                    STATISTIC_KIND_BOUNDS_HISTOGRAM, InvalidOid,
                                    ATTSTATSSLOT_VALUES, strategy)))
        return -1.0;

    /*
     * Convert histogram of ranges into histograms of its lower and upper
     * bounds.
     */
    nhist = hslot.nvalues;
    hist_lower = (RangeBound *) palloc(sizeof(RangeBound) * nhist);
    hist_upper = (RangeBound *) palloc(sizeof(RangeBound) * nhist);

    for (i = 0; i < nhist; i++)
    {
        range_deserialize(typcache, DatumGetRangeTypeP(hslot.values[i]),
                          &hist_lower[i], &hist_upper[i], &empty);
        /* The histogram should not contain any empty ranges */
        if (empty)
            elog(ERROR, "bounds histogram contains an empty range");
    }

    if (!isgt && !iseq)
<<<<<<< HEAD
    {
        hist_selec = calc_hist_selectivity_scalar(typcache, constval, hist_upper, nhist, false);
    }
    else if (!isgt && iseq)
    {
        hist_selec = calc_hist_selectivity_scalar(typcache, constval, hist_upper, nhist, true);
    }
    else if (isgt && !iseq)
    {
        hist_selec = 1 - calc_hist_selectivity_scalar(typcache, constval, hist_lower, nhist, false);
    }
    else if (isgt && iseq)
    {
        hist_selec = 1 - calc_hist_selectivity_scalar(typcache, constval, hist_lower, nhist, true);
    }
=======
        hist_selec = calc_hist_selectivity_scalar(typcache, constval, hist_upper, nhist, false);
    else if (isgt && iseq)
        hist_selec = 1 - calc_hist_selectivity_scalar(typcache, constval, hist_lower, nhist, true);
    else if (isgt)
        hist_selec = 1 - calc_hist_selectivity_scalar(typcache, constval, hist_lower, nhist, false);
    else if (iseq)
        hist_selec = calc_hist_selectivity_scalar(typcache, constval, hist_upper, nhist, true);

>>>>>>> 3f84ef59

    free_attstatsslot(&hslot);

    return hist_selec;
}

/*
 * Look up the fraction of values less than (or equal, if 'equal' argument
 * is true) a given const in a histogram of range bounds.
 */
Selectivity
calc_hist_selectivity_scalar(TypeCacheEntry *typcache, Datum constbound,
                             RangeBound *hist, int hist_nvalues, bool equal)
{
    Selectivity selec;
    int index;

/*
 * Find the histogram bin the given constant falls into. Estimate
 * selectivity as the number of preceding whole bins.
 */
    index = rbound_bsearch(typcache, constbound, hist, hist_nvalues, equal);
    selec = (Selectivity) (Max(index, 0)) / (Selectivity) (hist_nvalues - 1);

    /* Adjust using linear interpolation within the bin */
    if (index >= 0 && index < hist_nvalues - 1)
    {
        float8 bin_width, position;
        bin_width = DatumGetFloat8(FunctionCall2Coll(
                &typcache->rng_subdiff_finfo,
                typcache->rng_collation,
                hist[index + 1].val,
                hist[index].val));
        if (bin_width <= 0.0)
            return 0.5;			/* zero width bin */

        position = DatumGetFloat8(FunctionCall2Coll(
                &typcache->rng_subdiff_finfo,
                typcache->rng_collation,
                constbound,
                hist[index].val)) / bin_width;
        /* Relative position must be in [0,1] range */
        position = Max(position, 0.0);
        position = Min(position, 1.0);
        selec += position / (Selectivity) (hist_nvalues - 1);
    }

    return selec;
}

/*
 * Binary search on an array of range bounds. Returns greatest index of range
 * bound in array which is less(less or equal) than given range bound. If all
 * range bounds in array are greater or equal(greater) than given range bound,
 * return -1. When "equal" flag is set conditions in brackets are used.
 *
 * This function is used in scalar operator selectivity estimation. Another
 * goal of this function is to find a histogram bin where to stop
 * interpolation of portion of bounds which are less or equal to given bound.
 */
int
rbound_bsearch(TypeCacheEntry *typcache, Datum value, RangeBound *hist,
               int hist_length, bool equal)
{
    int lower = -1, upper = hist_length - 1, cmp, middle;

    while (lower < upper)
    {
        middle = (lower + upper + 1) / 2;
        cmp = DatumGetInt32(FunctionCall2Coll(&typcache->rng_cmp_proc_finfo,
                                              typcache->rng_collation,
                                              (&hist[middle])->val, value));
        if (cmp < 0 || (equal && cmp == 0))
            lower = middle;
        else
            upper = middle - 1;
    }
    return lower;
}

/* Get the name of the operator from different cases */
CachedOp
get_tnumber_cacheOp(Oid operator)
{
    for (int i = LT_OP; i <= OVERAFTER_OP; i++)
    {
        if (operator == oper_oid((CachedOp)i, T_INTRANGE, T_TINT) ||
            operator == oper_oid((CachedOp)i, T_TBOX, T_TINT) ||
            operator == oper_oid((CachedOp)i, T_TINT, T_INTRANGE) ||
            operator == oper_oid((CachedOp)i, T_TINT, T_TBOX) ||
            operator == oper_oid((CachedOp)i, T_TINT, T_TINT) ||
            operator == oper_oid((CachedOp)i, T_TINT, T_TFLOAT) ||
            operator == oper_oid((CachedOp)i, T_FLOATRANGE, T_TFLOAT) ||
            operator == oper_oid((CachedOp)i, T_TBOX, T_TFLOAT) ||
            operator == oper_oid((CachedOp)i, T_TFLOAT, T_FLOATRANGE) ||
            operator == oper_oid((CachedOp)i, T_TFLOAT, T_TBOX) ||
            operator == oper_oid((CachedOp)i, T_TFLOAT, T_TINT) ||
            operator == oper_oid((CachedOp)i, T_TFLOAT, T_TFLOAT))
            return (CachedOp)i;
    }
    return OVERLAPS_OP;
    /*ereport(ERROR, (errcode(ERRCODE_INTERNAL_ERROR),
            errmsg("Operation not supported")));*/
}<|MERGE_RESOLUTION|>--- conflicted
+++ resolved
@@ -3,19 +3,17 @@
  * TnumberSelFuncs.c
  *	  Functions for selectivity estimation of operators on temporal numeric types
  *
- * Portions Copyright (c) 2019, Esteban Zimanyi, Mahmoud Sakr, Mohamed Bakli,
+ * Portions Copyright (c) 2019, Esteban Zimanyi, Arthur Lesuisse,
  * 		Universite Libre de Bruxelles
  * Portions Copyright (c) 1996-2019, PostgreSQL Global Development Group
  * Portions Copyright (c) 1994, Regents of the University of California
  *
- * IDENTIFICATION
- *	src/TnumberSelFuncs.c
+ *	These functions are only stubs, they need to be written TODO
  *
  *****************************************************************************/
 
 #include "TnumberSelFuncs.h"
 
-<<<<<<< HEAD
 #include <assert.h>
 #include <access/htup_details.h>
 #include <nodes/relation.h>
@@ -25,11 +23,6 @@
 #include "Range.h"
 #include "OidCache.h"
 #include "TemporalSelFuncs.h"
-=======
-#include <nodes/relation.h>
-#include <TemporalSelFuncs.h>
-#include <assert.h>
->>>>>>> 3f84ef59
 
 /*
  *	Selectivity functions for temporal types operators.  These are bogus --
@@ -157,11 +150,7 @@
     Selectivity selec = 0.001;
     CachedOp cachedOp = get_tnumber_cacheOp(operator);
 
-<<<<<<< HEAD
-    /* In the case of unknown operator */
-=======
     /* In the case of unknown position operator */
->>>>>>> 3f84ef59
     if (cachedOp == OVERLAPS_OP)
         PG_RETURN_FLOAT8(selec);
 
@@ -198,29 +187,6 @@
      */
     if (!varonleft)
     {
-<<<<<<< HEAD
-        /* we have other Op var, commute to make var Op other */
-        operator = get_commutator(operator);
-        if (!operator)
-        {
-            /* Use default selectivity (should we raise an error instead?) */
-            ReleaseVariableStats(vardata);
-            PG_RETURN_FLOAT8(default_temporaltypes_selectivity(operator));
-        }
-        switch (cachedOp)
-        {
-            case LEFT_OP:
-                selec = estimate_tnumber_position_sel(root, vardata, other, true, false, GT_OP);
-                break;
-            case RIGHT_OP:
-                selec = estimate_tnumber_position_sel(root, vardata, other, false, false, LT_OP);
-                break;
-            case OVERLEFT_OP:
-                selec = estimate_tnumber_position_sel(root, vardata, other, true, true, GE_OP);
-                break;
-            case OVERRIGHT_OP:
-                selec = estimate_tnumber_position_sel(root, vardata, other, false, true, LE_OP);
-=======
         switch (cachedOp)
         {
             case LEFT_OP:
@@ -234,74 +200,50 @@
                 break;
             case OVERRIGHT_OP:
                 selec = 1.0 - estimate_tnumber_position_sel(vardata, other, true, false);
->>>>>>> 3f84ef59
                 break;
             case BEFORE_OP:
                 selec = estimate_temporal_position_sel(root, vardata, other, true, false, GT_OP);
                 break;
             case AFTER_OP:
-<<<<<<< HEAD
+                selec = estimate_temporal_position_sel(root, vardata, other, false, false, LT_OP);
+                break;
+            case OVERBEFORE_OP:
+                selec = estimate_temporal_position_sel(root, vardata, other, true, true, GE_OP);
+                break;
+            case OVERAFTER_OP:
+                selec = estimate_temporal_position_sel(root, vardata, other, false, true, LE_OP);
+                break;
+            default:
+                selec = 0.001;
+        }
+    }
+    else
+    {
+        switch (cachedOp)
+        {
+            case LEFT_OP:
+                selec = estimate_tnumber_position_sel(vardata, other, false, false);
+                break;
+            case RIGHT_OP:
+                selec = estimate_tnumber_position_sel(vardata, other, true, false);
+                break;
+            case OVERLEFT_OP:
+                selec = estimate_tnumber_position_sel(vardata, other, false, true);
+                break;
+            case OVERRIGHT_OP:
+                selec = estimate_tnumber_position_sel(vardata, other, true, true);
+                break;
+            case BEFORE_OP:
+                selec = estimate_temporal_position_sel(root, vardata, other, false, false, LT_OP);
+                break;
+            case AFTER_OP:
                 selec = estimate_temporal_position_sel(root, vardata, other, true, false, GT_OP);
                 break;
             case OVERBEFORE_OP:
                 selec = estimate_temporal_position_sel(root, vardata, other, false, true, LE_OP);
                 break;
             case OVERAFTER_OP:
-                selec = estimate_temporal_position_sel(root, vardata, other, true, true, GE_OP);
-=======
-                selec = estimate_temporal_position_sel(root, vardata, other, false, false, LT_OP);
-                break;
-            case OVERBEFORE_OP:
-                selec = estimate_temporal_position_sel(root, vardata, other, true, true, GE_OP);
-                break;
-            case OVERAFTER_OP:
-                selec = estimate_temporal_position_sel(root, vardata, other, false, true, LE_OP);
->>>>>>> 3f84ef59
-                break;
-            default:
-                selec = 0.001;
-        }
-    }
-    else
-    {
-        switch (cachedOp)
-        {
-            case LEFT_OP:
-<<<<<<< HEAD
-                selec = estimate_tnumber_position_sel(root, vardata, other, false, false, LT_OP);
-                break;
-            case RIGHT_OP:
-                selec = estimate_tnumber_position_sel(root, vardata, other, true, false, GT_OP);
-                break;
-            case OVERLEFT_OP:
-                selec = estimate_tnumber_position_sel(root, vardata, other, false, true, LE_OP);
-                break;
-            case OVERRIGHT_OP:
-                selec = estimate_tnumber_position_sel(root, vardata, other, true, true, GE_OP);
-=======
-                selec = estimate_tnumber_position_sel(vardata, other, false, false);
-                break;
-            case RIGHT_OP:
-                selec = estimate_tnumber_position_sel(vardata, other, true, false);
-                break;
-            case OVERLEFT_OP:
-                selec = estimate_tnumber_position_sel(vardata, other, false, true);
-                break;
-            case OVERRIGHT_OP:
-                selec = estimate_tnumber_position_sel(vardata, other, true, true);
-                break;
-            case BEFORE_OP:
-                selec = estimate_temporal_position_sel(root, vardata, other, false, false, LT_OP);
-                break;
-            case AFTER_OP:
-                selec = estimate_temporal_position_sel(root, vardata, other, true, false, GT_OP);
-                break;
-            case OVERBEFORE_OP:
-                selec = estimate_temporal_position_sel(root, vardata, other, false, true, LE_OP);
-                break;
-            case OVERAFTER_OP:
                 selec = 1.0 - estimate_temporal_position_sel(root, vardata, other, false, false, GE_OP);
->>>>>>> 3f84ef59
                 break;
             default:
                 selec = 0.001;
@@ -676,377 +618,6 @@
     return result;
 }
 
-<<<<<<< HEAD
-/*****************************************************************************/
-Selectivity
-tnumber_bbox_sel(PlannerInfo *root, Oid operator, List *args, int varRelid, CachedOp cachedOp)
-{
-    VariableStatData vardata;
-    Node *other;
-    bool varonleft;
-    Selectivity selec = 0.0;
-    BBoxBounds bBoxBounds;
-    bool numeric, temporal;
-    double lower, upper;
-    Period *period;
-    ConstantData constantData;
-    /*
-     * If expression is not (variable op something) or (something op
-     * variable), then punt and return a default estimate.
-     */
-    if (!get_restriction_variable(root, args, varRelid,
-                                  &vardata, &other, &varonleft))
-        PG_RETURN_FLOAT8(default_temporaltypes_selectivity(operator));
-
-    /*
-     * Can't do anything useful if the something is not a constant, either.
-     */
-    if (!IsA(other, Const))
-    {
-        ReleaseVariableStats(vardata);
-        PG_RETURN_FLOAT8(default_temporaltypes_selectivity(operator));
-    }
-
-    /*
-     * All the period operators are strict, so we can cope with a NULL constant
-     * right away.
-     */
-    if (((Const *) other)->constisnull)
-    {
-        ReleaseVariableStats(vardata);
-        PG_RETURN_FLOAT8(0.0);
-    }
-
-    /*
-     * If var is on the right, commute the operator, so that we can assume the
-     * var is on the left in what follows.
-     */
-    if (!varonleft)
-    {
-        /* we have other Op var, commute to make var Op other */
-        operator = get_commutator(operator);
-        if (!operator)
-        {
-            /* Use default selectivity (should we raise an error instead?) */
-            ReleaseVariableStats(vardata);
-            PG_RETURN_FLOAT8(default_temporaltypes_selectivity(operator));
-        }
-    }
-
-    /*
-     * Set constant information
-     */
-    get_const_bounds(other, &bBoxBounds, &numeric, &lower, &upper,
-                     &temporal, &period);
-
-    constantData.bBoxBounds = bBoxBounds;
-    constantData.oid = ((Const *) other)->consttype;
-
-    constantData.lower = 0;constantData.upper = 0;  /* keep compiler quiet */
-    constantData.period = NULL;   /* keep compiler quiet */
-    if (numeric)
-    {
-        constantData.lower = lower;
-        constantData.upper = upper;
-    }
-    if (temporal)
-    {
-        constantData.period = period;
-    }
-
-    selec = estimate_tnumber_bbox_sel(root, vardata, constantData, cachedOp);
-
-    if (selec < 0.0)
-        selec = default_temporaltypes_selectivity(operator);
-    else if (selec > 1.0)
-        selec = 1.0;
-
-    ReleaseVariableStats(vardata);
-
-    CLAMP_PROBABILITY(selec);
-
-    return selec;
-}
-Selectivity
-estimate_tnumber_bbox_sel(PlannerInfo *root, VariableStatData vardata, ConstantData constantData, CachedOp cachedOp)
-{
-    // Check the temporal types and inside each one check the cachedOp
-    Selectivity  selec = 0.0;
-    int durationType = TYPMOD_GET_DURATION(vardata.atttypmod);
-    if (vardata.vartype == type_oid(T_TINT) || vardata.vartype == type_oid(T_TFLOAT))
-    {
-        CachedType vartype = (vardata.vartype == type_oid(T_TINT)) ? T_INT4 : T_FLOAT8;
-        CachedType varRangeType = (vardata.vartype == type_oid(T_TINT)) ? T_INTRANGE : T_FLOATRANGE;
-        bool hasNumeric = false, hasTemporal = false;
-        /*
-         * Compute the selectivity with regard to the value of the constant.
-         */
-        double selec1 = 0.0;
-        switch (constantData.bBoxBounds)
-        {
-            case SNCONST:
-            case SNCONST_STCONST:
-            case SNCONST_DTCONST:
-            {
-                if(durationType == TEMPORALINST)
-                {
-                    hasNumeric = true;
-                    Oid op = oper_oid(EQ_OP, vartype, vartype);
-                    selec1 = var_eq_const(&vardata, op, (Datum) constantData.lower, false, VALUE_STATISTICS);
-                }
-                else
-                {
-                    hasNumeric = true;
-                    TypeCacheEntry *typcache = lookup_type_cache(type_oid(varRangeType), TYPECACHE_RANGE_INFO);
-                    selec1 = range_sel_internal(root, &vardata, (Datum) constantData.lower, false, true, typcache,
-                                                VALUE_STATISTICS);
-                    selec1 += range_sel_internal(root, &vardata, (Datum) constantData.lower, true, true, typcache,
-                                                 VALUE_STATISTICS);
-                    selec1 = 1 - selec1;
-                    selec1 = selec1 < 0 ? 0 : selec1;
-                }
-                break;
-            }
-            case DNCONST:
-            case DNCONST_STCONST:
-            case DNCONST_DTCONST:
-            {
-                hasNumeric = true;
-                Oid opl = oper_oid(LT_OP, vartype, vartype);
-                Oid opg = oper_oid(GT_OP, vartype, vartype);
-                selec1 = scalarineq_sel(root, opl, false, false, &vardata, (Datum) constantData.lower,
-                                        type_oid(vartype), VALUE_STATISTICS);
-                selec1 += scalarineq_sel(root, opg, true, false, &vardata, (Datum) constantData.upper,
-                                         type_oid(vartype), VALUE_STATISTICS);
-                selec1 = 1 - selec1;
-                selec1 = selec1 < 0 ? 0 : selec1;
-                break;
-            }
-            default:
-                break;
-        }
-        /*
-         * Compute the selectivity with regard to the time dimension of the constant.
-         */
-        double selec2 = 0.0;
-        switch (constantData.bBoxBounds)
-        {
-            case STCONST:
-            case SNCONST_STCONST:
-            case DNCONST_STCONST:
-            {
-                if(durationType == TEMPORALINST)
-                {
-                    hasTemporal = true;
-                    Oid op = oper_oid(EQ_OP, T_TIMESTAMPTZ, T_TIMESTAMPTZ);
-                    selec2 = var_eq_const(&vardata, op, TimestampTzGetDatum(constantData.period->lower),
-                                          false, TEMPORAL_STATISTICS);
-                }
-                else
-                {
-                    hasTemporal = true;
-                    selec2 = period_sel_internal(root, &vardata, constantData.period,
-                                                 oper_oid(cachedOp, T_PERIOD, T_TIMESTAMPTZ), TEMPORAL_STATISTICS);
-                }
-                break;
-            }
-            case DTCONST:
-            case SNCONST_DTCONST:
-            case DNCONST_DTCONST:
-            {
-                if (cachedOp == SAME_OP || cachedOp == CONTAINS_OP)
-                {
-                    Oid op = oper_oid(EQ_OP, T_TIMESTAMPTZ, T_TIMESTAMPTZ);
-                    hasTemporal = true;
-                    selec2 = var_eq_const(&vardata, op, (Datum) constantData.period->lower, false,
-                                          TEMPORAL_STATISTICS);
-                    selec2 *= var_eq_const(&vardata, op, (Datum) constantData.period->upper, false,
-                                           TEMPORAL_STATISTICS);
-                    selec2 = selec2 > 1 ? 1 : selec2;
-                }
-                else
-                {
-                    Oid opl = oper_oid(LT_OP, T_TIMESTAMPTZ, T_TIMESTAMPTZ);
-                    Oid opg = oper_oid(GT_OP, T_TIMESTAMPTZ , T_TIMESTAMPTZ);
-                    hasTemporal = true;
-                    selec2 = scalarineq_sel(root, opl, false, false, &vardata, (Datum)constantData.period->lower,
-                                            TIMESTAMPTZOID, TEMPORAL_STATISTICS);
-                    selec2 += scalarineq_sel(root, opg, true, false, &vardata, (Datum)constantData.period->upper,
-                                             TIMESTAMPTZOID, TEMPORAL_STATISTICS);
-                    selec2 = 1 - selec2;
-                    selec2 = selec2 < 0 ? 0 : selec2;
-                }
-            }
-            default:
-                break;
-        }
-        if (hasNumeric && hasTemporal)
-            selec = selec1 * selec2;
-        else if (hasNumeric && !hasTemporal)
-            selec = selec1;
-        else if (!hasNumeric && hasTemporal)
-            selec = selec2;
-        else
-            selec = 0.0;
-    }
-    return selec;
-}
-
-Selectivity
-estimate_tnumber_position_sel(PlannerInfo *root, VariableStatData vardata,
-                              Node *other, bool isgt, bool iseq, CachedOp operator)
-{
-    double selec = 0.0;
-    if (vardata.vartype == type_oid(T_TINT) ||
-        vardata.vartype == type_oid(T_INT4))
-    {
-        Oid op = oper_oid(operator, T_INT4, T_INT4);
-        int constant = (int) ceil(lower_or_higher_value_bound(other, isgt));
-        selec = scalarineq_sel(root, op, isgt, iseq, &vardata, constant, type_oid(T_INT4), VALUE_STATISTICS);
-    }
-    else if (vardata.vartype == type_oid(T_TFLOAT) || vardata.vartype == type_oid(T_FLOAT8))
-    {
-        Oid op = oper_oid(operator, T_FLOAT8, T_FLOAT8);
-        selec = scalarineq_sel(root, op, isgt, iseq, &vardata, lower_or_higher_value_bound(other, isgt),
-                               type_oid(T_FLOAT8), VALUE_STATISTICS);
-    }
-    else if (vardata.vartype == type_oid(T_TFLOAT))
-    {
-        TypeCacheEntry *typcache = lookup_type_cache(type_oid(T_FLOATRANGE), TYPECACHE_RANGE_INFO);
-        range_sel_internal(root, &vardata, lower_or_higher_value_bound(other, isgt), isgt, iseq, typcache,
-                           VALUE_STATISTICS);
-    }
-    else if (vardata.vartype == type_oid(T_TINT) || vardata.vartype == type_oid(T_TFLOAT))
-    {
-        TypeCacheEntry *typcache = lookup_type_cache(range_oid_from_base(base_oid_from_temporal(vardata.vartype)),
-                                                     TYPECACHE_RANGE_INFO);
-        range_sel_internal(root, &vardata, lower_or_higher_value_bound(other, isgt),
-                           isgt, iseq, typcache, VALUE_STATISTICS);
-
-    }
-    else if (vardata.vartype == type_oid(T_TINT) || vardata.vartype == type_oid(T_TFLOAT))
-    {
-        TypeCacheEntry *typcache = lookup_type_cache(range_oid_from_base(base_oid_from_temporal(vardata.vartype)),
-                                                     TYPECACHE_RANGE_INFO);
-        range_sel_internal(root, &vardata, lower_or_higher_value_bound(other, isgt), isgt, iseq, typcache,
-                           VALUE_STATISTICS);
-    }
-    else if (vardata.vartype == type_oid(T_INTRANGE) || vardata.vartype == type_oid(T_FLOATRANGE))
-    {
-        TypeCacheEntry *typcache = lookup_type_cache(vardata.vartype, TYPECACHE_RANGE_INFO);
-        range_sel_internal(root, &vardata, lower_or_higher_value_bound(other, isgt), isgt, iseq, typcache,
-                           DEFAULT_STATISTICS);
-    }
-    else if (vardata.vartype == type_oid(T_TBOX))
-    {
-
-    }
-    return selec;
-}
-
-Selectivity
-range_sel_internal(PlannerInfo *root, VariableStatData *vardata, Datum constval,
-                   bool isgt, bool iseq, TypeCacheEntry *typcache, StatisticsStrategy strategy)
-{
-    double hist_selec;
-    Selectivity selec;
-    float4 empty_frac, null_frac;
-
-    /*
-     * First look up the fraction of NULLs and empty ranges from pg_statistic.
-     */
-    if (HeapTupleIsValid(vardata->statsTuple))
-    {
-        Form_pg_statistic stats;
-        stats = (Form_pg_statistic) GETSTRUCT(vardata->statsTuple);
-        null_frac = stats->stanullfrac;
-        empty_frac = 0.0;
-    }
-    else
-    {
-        /*
-         * No stats are available. Follow through the calculations below
-         * anyway, assuming no NULLs and no empty ranges. This still allows us
-         * to give a better-than-nothing estimate based on whether the
-         * constant is an empty range or not.
-         */
-        null_frac = 0.0;
-        empty_frac = 0.0;
-    }
-    hist_selec = calc_range_hist_selectivity(vardata, constval, typcache, isgt, iseq, strategy);
-    selec = (1.0 - empty_frac) * hist_selec;
-    selec *= (1.0 - null_frac);
-    return selec;
-}
-
-double
-lower_or_higher_value_bound(Node *other, bool higher)
-{
-    double result = 0.0;
-    Oid consttype = ((Const *) other)->consttype;
-    if (higher)
-    {
-        if (consttype == type_oid(T_TINT) || consttype == type_oid(T_TFLOAT))
-        {
-            Temporal *temporal = DatumGetTemporal(((Const *) other)->constvalue);
-            TBOX *tbox = palloc(sizeof(TBOX));
-            temporal_bbox(tbox, temporal);
-            result = tbox->xmax;
-            pfree(tbox);
-        }
-        else if (consttype == type_oid(T_INT4) || consttype == type_oid(T_FLOAT8))
-        {
-            result = (double) ((Const *) other)->constvalue;
-        }
-        else if (consttype == type_oid(T_INTRANGE))
-        {
-            result = DatumGetInt32(upper_datum(DatumGetRangeTypeP(((Const *) other)->constvalue)));
-        }
-        else if (consttype == type_oid(T_FLOATRANGE))
-        {
-            result = DatumGetFloat8(upper_datum(DatumGetRangeTypeP(((Const *) other)->constvalue)));
-        }
-        else if (consttype == type_oid(T_TBOX))
-        {
-            TBOX *tbox = DatumGetTboxP(((Const *) other)->constvalue);
-            assert(MOBDB_FLAGS_GET_X(tbox->flags));
-            result = tbox->xmax;
-        }
-    }
-    else
-    {
-        if (consttype == type_oid(T_TINT) || consttype == type_oid(T_TFLOAT))
-        {
-            Temporal *temporal = DatumGetTemporal(((Const *) other)->constvalue);
-            TBOX *tbox = palloc(sizeof(TBOX));
-            temporal_bbox(tbox, temporal);
-            result = tbox->xmin;
-            pfree(tbox);
-        }
-        else if (consttype == type_oid(T_INT4) || consttype == type_oid(T_FLOAT8))
-        {
-            result = (double) ((Const *) other)->constvalue;
-        }
-        else if (consttype == type_oid(T_INTRANGE))
-        {
-            result = DatumGetInt32(lower_datum(DatumGetRangeTypeP(((Const *) other)->constvalue)));
-        }
-        else if (consttype == type_oid(T_FLOATRANGE))
-        {
-            result = DatumGetFloat8(lower_datum(DatumGetRangeTypeP(((Const *) other)->constvalue)));
-        }
-        else if (consttype == type_oid(T_TBOX))
-        {
-            TBOX *tbox = DatumGetTboxP(((Const *) other)->constvalue);
-            assert(MOBDB_FLAGS_GET_X(tbox->flags));
-            result = tbox->xmin;
-        }
-    }
-    return result;
-}
-
-=======
->>>>>>> 3f84ef59
 
 
 /*
@@ -1092,23 +663,6 @@
     }
 
     if (!isgt && !iseq)
-<<<<<<< HEAD
-    {
-        hist_selec = calc_hist_selectivity_scalar(typcache, constval, hist_upper, nhist, false);
-    }
-    else if (!isgt && iseq)
-    {
-        hist_selec = calc_hist_selectivity_scalar(typcache, constval, hist_upper, nhist, true);
-    }
-    else if (isgt && !iseq)
-    {
-        hist_selec = 1 - calc_hist_selectivity_scalar(typcache, constval, hist_lower, nhist, false);
-    }
-    else if (isgt && iseq)
-    {
-        hist_selec = 1 - calc_hist_selectivity_scalar(typcache, constval, hist_lower, nhist, true);
-    }
-=======
         hist_selec = calc_hist_selectivity_scalar(typcache, constval, hist_upper, nhist, false);
     else if (isgt && iseq)
         hist_selec = 1 - calc_hist_selectivity_scalar(typcache, constval, hist_lower, nhist, true);
@@ -1117,7 +671,6 @@
     else if (iseq)
         hist_selec = calc_hist_selectivity_scalar(typcache, constval, hist_upper, nhist, true);
 
->>>>>>> 3f84ef59
 
     free_attstatsslot(&hslot);
 
