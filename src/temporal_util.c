/*****************************************************************************
 *
 * temporal_util.c
 *	  Miscellaneous utility functions for temporal types.
 *
 * Portions Copyright (c) 2020, Esteban Zimanyi, Arthur Lesuisse,
 *		Universite Libre de Bruxelles
 * Portions Copyright (c) 1996-2020, PostgreSQL Global Development Group
 * Portions Copyright (c) 1994, Regents of the University of California
 *
 *****************************************************************************/

#include "temporal_util.h"

#include <assert.h>
#include <catalog/pg_collation.h>
#include <utils/builtins.h>
#include <utils/lsyscache.h>
#include <utils/timestamp.h>
#include <utils/varlena.h>

#include "period.h"
#include "temporal.h"
#include "oidcache.h"
#include "doublen.h"

#include "tpoint.h"
#include "tpoint_spatialfuncs.h"

#ifdef PG_MODULE_MAGIC
PG_MODULE_MAGIC;
#endif

/*****************************************************************************
 * Miscellaneous functions
 *****************************************************************************/

/* Initialization of the extension */

void
_PG_init(void)
{
	/* elog(WARNING, "This is MobilityDB."); */
	temporalgeom_init();
}

/* Print messages while debugging */

void
debugstr(char *msg)
{
	ereport(WARNING, (errcode(ERRCODE_WARNING), errmsg("DEBUG: %s", msg)));
}

/* Align to double */

size_t
double_pad(size_t size)
{
	if (size % 8)
		return size + (8 - size % 8);
	return size;
}

/* 
 * Is the type passed by value?
 * This function is called only for the base types of the temporal types
 * and for TimestampTz. To avoid a call of the slow function get_typbyval 
 * (which makes a lookup call), the known base types are explicitly enumerated.
 */

bool
get_typbyval_fast(Oid type)
{
	ensure_temporal_base_type_all(type);
	bool result = false;
	if (type == BOOLOID || type == INT4OID || type == FLOAT8OID || 
		type == TIMESTAMPTZOID)
		result = true;
	else if (type == type_oid(T_DOUBLE2) || type == TEXTOID)
		result = false;
	else if (type == type_oid(T_GEOMETRY) || type == type_oid(T_GEOGRAPHY) ||
			 type == type_oid(T_DOUBLE3) || type == type_oid(T_DOUBLE4))
		result = false;
	return result;
}

/* 
 * Get length of type
 * This function is called only for the base types of the temporal types
 * and for TimestampTz. To avoid a call of the slow function get_typlen 
 * (which makes a lookup call), the known base types are explicitly enumerated.
 */

int
get_typlen_fast(Oid type)
{
	ensure_temporal_base_type_all(type);
	int result = 0;
	if (type == BOOLOID)
		result = 1;
	else if (type == INT4OID)
		result = 4;
	else if (type == FLOAT8OID || type == TIMESTAMPTZOID)
		result = 8;
	else if (type == type_oid(T_DOUBLE2))
		result = 16;
	else if (type == TEXTOID)
		result = -1;
	else if (type == type_oid(T_GEOMETRY) || type == type_oid(T_GEOGRAPHY))
		result = -1;
	else if (type == type_oid(T_DOUBLE3))
		result = 24;
	else if (type == type_oid(T_DOUBLE4))
		result = 32;
	return result;
}

/* Copy a Datum if it is passed by reference */

Datum
datum_copy(Datum value, Oid type)
{
	/* For types passed by value */
	if (get_typbyval_fast(type))
		return value;
	/* For types passed by reference */
	int typlen = get_typlen_fast(type);
	size_t value_size = typlen != -1 ? (unsigned int) typlen : VARSIZE(value);
	void *result = palloc0(value_size);
	memcpy(result, DatumGetPointer(value), value_size);
	return PointerGetDatum(result);
}

double
datum_double(Datum d, Oid valuetypid)
{
	double result = 0.0;
	ensure_numeric_base_type(valuetypid);
	if (valuetypid == INT4OID)
		result = (double)(DatumGetInt32(d));
	if (valuetypid == FLOAT8OID)
		result = DatumGetFloat8(d);
	return result;
}

/*****************************************************************************
 * Call PostgreSQL functions
 *****************************************************************************/

/* Call input function of the base type of a temporal type */

Datum
call_input(Oid type, char *str)
{
	Oid infunc;
	Oid basetype;
	FmgrInfo infuncinfo;
	getTypeInputInfo(type, &infunc, &basetype);
	fmgr_info(infunc, &infuncinfo);
	return InputFunctionCall(&infuncinfo, str, basetype, -1);
}

/* Call output function of the base type of a temporal type */

char *
call_output(Oid type, Datum value)
{
	Oid outfunc;
	bool isvarlena;
	FmgrInfo outfuncinfo;
	getTypeOutputInfo(type, &outfunc, &isvarlena);
	fmgr_info(outfunc, &outfuncinfo);
	return OutputFunctionCall(&outfuncinfo, value);
}

/* Call send function of the base type of a temporal type */

bytea *
call_send(Oid type, Datum value)
{
	Oid sendfunc;
	bool isvarlena;
	FmgrInfo sendfuncinfo;
	getTypeBinaryOutputInfo(type, &sendfunc, &isvarlena);
	fmgr_info(sendfunc, &sendfuncinfo);
	return SendFunctionCall(&sendfuncinfo, value);
}

/* Call receive function of the base type of a temporal type */

Datum
call_recv(Oid type, StringInfo buf)
{
	Oid recvfunc;
	Oid basetype;
	FmgrInfo recvfuncinfo;
	getTypeBinaryInputInfo(type, &recvfunc, &basetype);
	fmgr_info(recvfunc, &recvfuncinfo);
	return ReceiveFunctionCall(&recvfuncinfo, buf, basetype, -1);
}

/* Call PostgreSQL function with 1 to 4 arguments */

#if MOBDB_PGSQL_VERSION >= 120000
Datum
call_function1(PGFunction func, Datum arg1)
{
	LOCAL_FCINFO(fcinfo, 1);
	FmgrInfo flinfo;
	memset(&flinfo, 0, sizeof(flinfo));
	flinfo.fn_mcxt = CurrentMemoryContext;
	Datum result;
	InitFunctionCallInfoData(*fcinfo, &flinfo, 1, DEFAULT_COLLATION_OID, NULL, NULL);
	fcinfo->args[0].value = arg1;
	fcinfo->args[0].isnull = false;
	result = (*func) (fcinfo);
	if (fcinfo->isnull)
		elog(ERROR, "Function %p returned NULL", (void *) func);
	return result;
}

Datum
call_function2(PGFunction func, Datum arg1, Datum arg2)
{
	LOCAL_FCINFO(fcinfo, 2);
	FmgrInfo flinfo;
	memset(&flinfo, 0, sizeof(flinfo)) ;
	flinfo.fn_nargs = 2;
	flinfo.fn_mcxt = CurrentMemoryContext;
	Datum result;
	InitFunctionCallInfoData(*fcinfo, &flinfo, 2, DEFAULT_COLLATION_OID, NULL, NULL);
	fcinfo->args[0].value = arg1;
	fcinfo->args[0].isnull = false;
	fcinfo->args[1].value = arg2;
	fcinfo->args[1].isnull = false;
	result = (*func) (fcinfo);
	if (fcinfo->isnull)
		elog(ERROR, "function %p returned NULL", (void *) func);
	return result;
}

Datum
call_function3(PGFunction func, Datum arg1, Datum arg2, Datum arg3)
{
	LOCAL_FCINFO(fcinfo, 3);
	FmgrInfo flinfo;
	memset(&flinfo, 0, sizeof(flinfo)) ;
	flinfo.fn_mcxt = CurrentMemoryContext;
	Datum result;
	InitFunctionCallInfoData(*fcinfo, &flinfo, 3, DEFAULT_COLLATION_OID, NULL, NULL);
	fcinfo->args[0].value = arg1;
	fcinfo->args[0].isnull = false;
	fcinfo->args[1].value = arg2;
	fcinfo->args[1].isnull = false;
	fcinfo->args[2].value = arg3;
	fcinfo->args[2].isnull = false;
	result = (*func) (fcinfo);
	if (fcinfo->isnull)
		elog(ERROR, "function %p returned NULL", (void *) func);
	return result;
}

Datum
call_function4(PGFunction func, Datum arg1, Datum arg2, Datum arg3, Datum arg4)
{
	LOCAL_FCINFO(fcinfo, 4);
	FmgrInfo flinfo;
	memset(&flinfo, 0, sizeof(flinfo)) ;
	flinfo.fn_mcxt = CurrentMemoryContext;
	Datum result;
	InitFunctionCallInfoData(*fcinfo, &flinfo, 4, DEFAULT_COLLATION_OID, NULL, NULL);
	fcinfo->args[0].value = arg1;
	fcinfo->args[0].isnull = false;
	fcinfo->args[1].value = arg2;
	fcinfo->args[1].isnull = false;
	fcinfo->args[2].value = arg3;
	fcinfo->args[2].isnull = false;
	fcinfo->args[3].value = arg4;
	fcinfo->args[3].isnull = false;
	result = (*func) (fcinfo);
	if (fcinfo->isnull)
		elog(ERROR, "function %p returned NULL", (void *) func);
	return result;
}

#else

Datum
call_function1(PGFunction func, Datum arg1)
{
	FunctionCallInfoData fcinfo;
	FmgrInfo flinfo;
	memset(&flinfo, 0, sizeof(flinfo));
	flinfo.fn_mcxt = CurrentMemoryContext;
	Datum result;
	InitFunctionCallInfoData(fcinfo, &flinfo, 1, DEFAULT_COLLATION_OID, NULL, NULL);
	fcinfo.arg[0] = arg1;
	fcinfo.argnull[0] = false;
	result = (*func) (&fcinfo);
	if (fcinfo.isnull)
		elog(ERROR, "Function %p returned NULL", (void *) func);
	return result;
}

Datum
call_function2(PGFunction func, Datum arg1, Datum arg2)
{
	FunctionCallInfoData fcinfo;
	FmgrInfo flinfo;
	memset(&flinfo, 0, sizeof(flinfo)) ;
	flinfo.fn_mcxt = CurrentMemoryContext;
	Datum result;
	InitFunctionCallInfoData(fcinfo, &flinfo, 2, DEFAULT_COLLATION_OID, NULL, NULL);
	fcinfo.arg[0] = arg1;
	fcinfo.argnull[0] = false;
	fcinfo.arg[1] = arg2;
	fcinfo.argnull[1] = false;
	result = (*func) (&fcinfo);
	if (fcinfo.isnull)
		elog(ERROR, "function %p returned NULL", (void *) func);
	return result;
}

Datum
call_function3(PGFunction func, Datum arg1, Datum arg2, Datum arg3)
{
	FunctionCallInfoData fcinfo;
	FmgrInfo flinfo;
	memset(&flinfo, 0, sizeof(flinfo)) ;
	flinfo.fn_mcxt = CurrentMemoryContext;
	Datum result;
	InitFunctionCallInfoData(fcinfo, &flinfo, 3, DEFAULT_COLLATION_OID, NULL, NULL);
	fcinfo.arg[0] = arg1;
	fcinfo.argnull[0] = false;
	fcinfo.arg[1] = arg2;
	fcinfo.argnull[1] = false;
	fcinfo.arg[2] = arg3;
	fcinfo.argnull[2] = false;
	result = (*func) (&fcinfo);
	if (fcinfo.isnull)
		elog(ERROR, "function %p returned NULL", (void *) func);
	return result;
}

Datum
call_function4(PGFunction func, Datum arg1, Datum arg2, Datum arg3, Datum arg4)
{
	FunctionCallInfoData fcinfo;
	FmgrInfo flinfo;
	memset(&flinfo, 0, sizeof(flinfo)) ;
	flinfo.fn_mcxt = CurrentMemoryContext;
	Datum result;
	InitFunctionCallInfoData(fcinfo, &flinfo, 4, DEFAULT_COLLATION_OID, NULL, NULL);
	fcinfo.arg[0] = arg1;
	fcinfo.argnull[0] = false;
	fcinfo.arg[1] = arg2;
	fcinfo.argnull[1] = false;
	fcinfo.arg[2] = arg3;
	fcinfo.argnull[2] = false;
	fcinfo.arg[3] = arg4;
	fcinfo.argnull[3] = false;
	result = (*func) (&fcinfo);
	if (fcinfo.isnull)
		elog(ERROR, "function %p returned NULL", (void *) func);
	return result;
}
#endif

/*****************************************************************************
 * Array functions
 *****************************************************************************/

/* Extract a C array from a PostgreSQL array */

Datum *
datumarr_extract(ArrayType *array, int *count)
{
	bool byval;
	int16 typlen;
	char align;
	get_typlenbyvalalign(array->elemtype, &typlen, &byval, &align);
	Datum *result;
	deconstruct_array(array, array->elemtype, typlen, byval, align, &result, NULL, count);
	return result;
}

TimestampTz *
timestamparr_extract(ArrayType *array, int *count)
{
	return (TimestampTz *) datumarr_extract(array, count);
}

Period **
periodarr_extract(ArrayType *array, int *count)
{
	return (Period **) datumarr_extract(array, count);
}

RangeType **
rangearr_extract(ArrayType *array, int *count)
{
	return (RangeType **) datumarr_extract(array, count);
}

Temporal **
temporalarr_extract(ArrayType *array, int *count)
{
	Temporal **result;
	deconstruct_array(array, array->elemtype, -1, false, 'd', (Datum **) &result, NULL, count);
	return result;
}

/*****************************************************************************/

/* Convert a C array into a PostgreSQL array */

ArrayType *
datumarr_to_array(Datum *values, int count, Oid type)
{
	int16 elmlen;
	bool elmbyval;
	char elmalign;
	assert(count > 0);
	get_typlenbyvalalign(type, &elmlen, &elmbyval, &elmalign);
	ArrayType *result = construct_array(values, count, type, elmlen, elmbyval, elmalign);
	return result;
}

ArrayType *
timestamparr_to_array(TimestampTz *times, int count)
{
	assert(count > 0);
	ArrayType *result = construct_array((Datum *)times, count, TIMESTAMPTZOID, 8, true, 'd');
	return result;
}

ArrayType *
periodarr_to_array(Period **periods, int count)
{
	assert(count > 0);
	ArrayType *result = construct_array((Datum *)periods, count, type_oid(T_PERIOD),
		sizeof(Period), false, 'd');
	return result;
}

ArrayType *
rangearr_to_array(RangeType **ranges, int count, Oid type)
{
	assert(count > 0);
	ArrayType *result = construct_array((Datum *)ranges, count, type, -1, false, 'd');
	return result;
}

ArrayType *
textarr_to_array(text **textarr, int count)
{
	assert(count > 0);
	ArrayType *result = construct_array((Datum *)textarr, count, TEXTOID, -1, false, 'i');
	return result;
}

ArrayType *
temporalarr_to_array(Temporal **temporalarr, int count)
{
	assert(count > 0);
	Oid type = temporal_oid_from_base(temporalarr[0]->valuetypid);
	ArrayType *result = construct_array((Datum *)temporalarr, count, type, -1, false, 'd');
	return result;
}

ArrayType *
stboxarr_to_array(STBOX *boxarr, int count)
{
	assert(count > 0);
	STBOX **boxptrs = palloc(sizeof(STBOX *) * count);
	for (int i = 0; i < count; i++)
		boxptrs[i] = &boxarr[i];
	ArrayType *result = construct_array((Datum *)boxptrs, count, type_oid(T_STBOX), sizeof(STBOX), false, 'd');
	pfree(boxptrs);
	return result;
}

/*****************************************************************************
 * Sort functions 
 *****************************************************************************/

/* Comparator functions */

static int
datum_sort_cmp(const Datum *l, const Datum *r, const Oid *type)
{
	Datum x = *l;
	Datum y = *r;
	Oid t = *type;
	if (datum_eq(x, y, t))
		return 0;
	else if (datum_lt(x, y, t))
		return -1;
	else
		return 1;
}

static int
timestamp_sort_cmp(const TimestampTz *l, const TimestampTz *r)
{
	TimestampTz x = *l;
	TimestampTz y = *r;
	return timestamp_cmp_internal(x, y);
}

static int
period_sort_cmp(Period **l, Period **r)
{
	return period_cmp_internal(*l, *r);
}

static int
range_sort_cmp(RangeType **l, RangeType **r)
{
<<<<<<< HEAD
	return DatumGetInt32(call_function2(range_cmp, PointerGetDatum(*l),
										PointerGetDatum(*r)));
=======
	return DatumGetInt32(call_function2(range_cmp, RangeTypePGetDatum(*l),
		RangeTypePGetDatum(*r)));
>>>>>>> 4bb1ab9d
}

static int
temporalinstarr_sort_cmp(TemporalInst **l, TemporalInst **r)
{
	return timestamp_cmp_internal((*l)->t, (*r)->t);
}

static int
temporalseqarr_sort_cmp(TemporalSeq **l, TemporalSeq **r)
{
	TimestampTz lt = (*l)->period.lower;
	TimestampTz rt = (*r)->period.lower;
	return timestamp_cmp_internal(lt, rt);
}

/*****************************************************************************/

/* Sort functions */

void
datum_sort(Datum *values, int count, Oid type)
{
	qsort_arg(values, (size_t) count, sizeof(Datum),
		  (qsort_arg_comparator) &datum_sort_cmp, &type);
}

void
timestamp_sort(TimestampTz *times, int count)
{
	qsort(times, (size_t) count, sizeof(TimestampTz),
		  (qsort_comparator) &timestamp_sort_cmp);
	qsort(times, (size_t) count, sizeof(TimestampTz),
		(qsort_comparator) &timestamp_sort_cmp);
}

void
periodarr_sort(Period **periods, int count)
{
	qsort(periods, (size_t) count, sizeof(Period *),
		  (qsort_comparator) &period_sort_cmp);
}

void
rangearr_sort(RangeType **ranges, int count)
{
	qsort(ranges, (size_t) count, sizeof(RangeType *),
		  (qsort_comparator) &range_sort_cmp);
}

void
temporalinstarr_sort(TemporalInst **instants, int count)
{
	qsort(instants, (size_t) count, sizeof(TemporalInst *),
		  (qsort_comparator) &temporalinstarr_sort_cmp);
}

void
temporalseqarr_sort(TemporalSeq **sequences, int count)
{
	qsort(sequences, (size_t) count, sizeof(TemporalSeq *),
		  (qsort_comparator) &temporalseqarr_sort_cmp);
}

/*****************************************************************************
 * Remove duplicate functions
 * These functions assume that the array has been sorted before 
 *****************************************************************************/

/* Remove duplicates from an array of datums */

int
datum_remove_duplicates(Datum *values, int count, Oid type)
{
	assert (count > 0);
	int newcount = 0;
	for (int i = 1; i < count; i++)
		if (datum_ne(values[newcount], values[i], type))
			values[++ newcount] = values[i];
	return newcount + 1;
}

/* Remove duplicates from an array of timestamps */

int
timestamp_remove_duplicates(TimestampTz *values, int count)
{
	assert (count > 0);
	int newcount = 0;
	for (int i = 1; i < count; i++)
		if (values[newcount] != values[i])
			values[++ newcount] = values[i];
	return newcount + 1;
}

/*****************************************************************************
 * Text functions
 * Function copied from PostgreSQL since it is not exported
 *****************************************************************************/

int
text_cmp(text *arg1, text *arg2, Oid collid)
{
	char	*a1p,
			*a2p;
	int		len1,
			len2;

	a1p = VARDATA_ANY(arg1);
	a2p = VARDATA_ANY(arg2);

	len1 = (int) VARSIZE_ANY_EXHDR(arg1);
	len2 = (int) VARSIZE_ANY_EXHDR(arg2);

	return varstr_cmp(a1p, len1, a2p, len2, collid);
}

/*****************************************************************************
 * Comparison functions on datums
 *****************************************************************************/

/*
* Version of the functions where the types of both arguments is equal
*/

bool
datum_eq(Datum l, Datum r, Oid type)
{
	ensure_temporal_base_type_all(type);
	bool result = false;
	if (type == BOOLOID || type == INT4OID || type == FLOAT8OID)
		result = l == r;
	else if (type == TEXTOID)
		result = text_cmp(DatumGetTextP(l), DatumGetTextP(r), DEFAULT_COLLATION_OID) == 0;
	else if (type == type_oid(T_DOUBLE2))
		result = double2_eq((double2 *)DatumGetPointer(l), (double2 *)DatumGetPointer(r));
	else if (type == type_oid(T_DOUBLE3))
		result = double3_eq((double3 *)DatumGetPointer(l), (double3 *)DatumGetPointer(r));
	else if (type == type_oid(T_DOUBLE4))
		result = double4_eq((double4 *)DatumGetPointer(l), (double4 *)DatumGetPointer(r));
	else if (type == type_oid(T_GEOMETRY))
		//	result = DatumGetBool(call_function2(lwgeom_eq, l, r));
		result = datum_point_eq(l, r);
	else if (type == type_oid(T_GEOGRAPHY))
		//	result = DatumGetBool(call_function2(geography_eq, l, r));
		result = datum_point_eq(l, r);
	return result;
}

bool
datum_ne(Datum l, Datum r, Oid type)
{
	return !datum_eq(l, r, type);
}

bool
datum_lt(Datum l, Datum r, Oid type)
{
	ensure_temporal_base_type(type);
	bool result = false;
	if (type == BOOLOID)
		result = DatumGetBool(l) < DatumGetBool(r);
	else if (type == INT4OID)
		result = DatumGetInt32(l) < DatumGetInt32(r);
	else if (type == FLOAT8OID)
		result = DatumGetFloat8(l) < DatumGetFloat8(r);
	else if (type == TEXTOID)
		result = text_cmp(DatumGetTextP(l), DatumGetTextP(r), DEFAULT_COLLATION_OID) < 0;
	else if (type == type_oid(T_GEOMETRY))
		result = DatumGetBool(call_function2(lwgeom_lt, l, r));
	else if (type == type_oid(T_GEOGRAPHY))
		result = DatumGetBool(call_function2(geography_lt, l, r));
	return result;
}

bool
datum_le(Datum l, Datum r, Oid type)
{
	return datum_eq(l, r, type) || datum_lt(l, r, type);
}

bool
datum_gt(Datum l, Datum r, Oid type)
{
	return datum_lt(r, l, type);
}

bool
datum_ge(Datum l, Datum r, Oid type)
{
	return datum_eq(l, r, type) || datum_lt(r, l, type);
}

/*****************************************************************************/

/*
 * Version of the functions where the types of both arguments may be different
 * but compatible, e.g., integer and float
 */

bool
datum_eq2(Datum l, Datum r, Oid typel, Oid typer)
{
	ensure_temporal_base_type_all(typel);
	ensure_temporal_base_type_all(typer);
	bool result = false;
	if ((typel == BOOLOID && typer == BOOLOID) ||
		(typel == INT4OID && typer == INT4OID) ||
		(typel == FLOAT8OID && typer == FLOAT8OID))
		result = l == r;
	else if (typel == INT4OID && typer == FLOAT8OID)
		result = DatumGetInt32(l) == DatumGetFloat8(r);
	else if (typel == FLOAT8OID && typer == INT4OID)
		result = DatumGetFloat8(l) == DatumGetInt32(r);
	else if (typel == TEXTOID && typer == TEXTOID)
		result = text_cmp(DatumGetTextP(l), DatumGetTextP(r), DEFAULT_COLLATION_OID) == 0;
		/* This function is never called with doubleN */
	else if (typel == type_oid(T_GEOMETRY) && typer == type_oid(T_GEOMETRY))
		//	result = DatumGetBool(call_function2(lwgeom_eq, l, r));
		result = datum_point_eq(l, r);
	else if (typel == type_oid(T_GEOGRAPHY) && typer == type_oid(T_GEOGRAPHY))
		//	result = DatumGetBool(call_function2(geography_eq, l, r));
		result = datum_point_eq(l, r);
	return result;
}

bool
datum_ne2(Datum l, Datum r, Oid typel, Oid typer)
{
	return !datum_eq2(l, r, typel, typer);
}

bool
datum_lt2(Datum l, Datum r, Oid typel, Oid typer)
{
	assert(typel == INT4OID || typel == FLOAT8OID || typel == TEXTOID);
	assert(typer == INT4OID || typer == FLOAT8OID || typer == TEXTOID);
	bool result = false;
	if (typel == INT4OID && typer == INT4OID)
		result = DatumGetInt32(l) < DatumGetInt32(r);
	else if (typel == INT4OID && typer == FLOAT8OID)
		result = DatumGetInt32(l) < DatumGetFloat8(r);
	else if (typel == FLOAT8OID && typer == INT4OID)
		result = DatumGetFloat8(l) < DatumGetInt32(r);
	else if (typel == FLOAT8OID && typer == FLOAT8OID)
		result = DatumGetFloat8(l) < DatumGetFloat8(r);
	else if (typel == TEXTOID && typer == TEXTOID)
		result = text_cmp(DatumGetTextP(l), DatumGetTextP(r), DEFAULT_COLLATION_OID) < 0;
	return result;
}

bool
datum_le2(Datum l, Datum r, Oid typel, Oid typer)
{
	return datum_eq2(l, r, typel, typer) || datum_lt2(l, r, typel, typer);
}

bool
datum_gt2(Datum l, Datum r, Oid typel, Oid typer)
{
	return datum_lt2(r, l, typer, typel);
}

bool
datum_ge2(Datum l, Datum r, Oid typel, Oid typer)
{
	return datum_eq2(l, r, typel, typer) || datum_gt2(l, r, typel, typer);
}

/*****************************************************************************/

Datum
datum2_eq2(Datum l, Datum r, Oid typel, Oid typer)
{
	return BoolGetDatum(datum_eq2(l, r, typel, typer));
}

Datum
datum2_ne2(Datum l, Datum r, Oid typel, Oid typer)
{
	return BoolGetDatum(datum_ne2(l, r, typel, typer));
}

Datum
datum2_lt2(Datum l, Datum r, Oid typel, Oid typer)
{
	return BoolGetDatum(datum_lt2(l, r, typel, typer));
}

Datum
datum2_le2(Datum l, Datum r, Oid typel, Oid typer)
{
	return BoolGetDatum(datum_le2(l, r, typel, typer));
}

Datum
datum2_gt2(Datum l, Datum r, Oid typel, Oid typer)
{
	return BoolGetDatum(datum_gt2(l, r, typel, typer));
}

Datum
datum2_ge2(Datum l, Datum r, Oid typel, Oid typer)
{
	return BoolGetDatum(datum_ge2(l, r, typel, typer));
}

/*****************************************************************************/
<|MERGE_RESOLUTION|>--- conflicted
+++ resolved
@@ -518,13 +518,8 @@
 static int
 range_sort_cmp(RangeType **l, RangeType **r)
 {
-<<<<<<< HEAD
-	return DatumGetInt32(call_function2(range_cmp, PointerGetDatum(*l),
-										PointerGetDatum(*r)));
-=======
 	return DatumGetInt32(call_function2(range_cmp, RangeTypePGetDatum(*l),
 		RangeTypePGetDatum(*r)));
->>>>>>> 4bb1ab9d
 }
 
 static int
