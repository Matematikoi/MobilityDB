/*****************************************************************************
 *
 * This MobilityDB code is provided under The PostgreSQL License.
 *
 * Copyright (c) 2016-2021, Université libre de Bruxelles and MobilityDB
 * contributors
 *
 * Permission to use, copy, modify, and distribute this software and its
 * documentation for any purpose, without fee, and without a written
 * agreement is hereby granted, provided that the above copyright notice and
 * this paragraph and the following two paragraphs appear in all copies.
 *
 * IN NO EVENT SHALL UNIVERSITE LIBRE DE BRUXELLES BE LIABLE TO ANY PARTY FOR
 * DIRECT, INDIRECT, SPECIAL, INCIDENTAL, OR CONSEQUENTIAL DAMAGES, INCLUDING
 * LOST PROFITS, ARISING OUT OF THE USE OF THIS SOFTWARE AND ITS DOCUMENTATION,
 * EVEN IF UNIVERSITE LIBRE DE BRUXELLES HAS BEEN ADVISED OF THE POSSIBILITY
 * OF SUCH DAMAGE.
 *
 * UNIVERSITE LIBRE DE BRUXELLES SPECIFICALLY DISCLAIMS ANY WARRANTIES,
 * INCLUDING, BUT NOT LIMITED TO, THE IMPLIED WARRANTIES OF MERCHANTABILITY
 * AND FITNESS FOR A PARTICULAR PURPOSE. THE SOFTWARE PROVIDED HEREUNDER IS ON
 * AN "AS IS" BASIS, AND UNIVERSITE LIBRE DE BRUXELLES HAS NO OBLIGATIONS TO
 * PROVIDE MAINTENANCE, SUPPORT, UPDATES, ENHANCEMENTS, OR MODIFICATIONS. 
 *
 *****************************************************************************/

/**
 * @file temporal.c
 * Basic functions for temporal types of any subtype.
 */

#include "temporal.h"

#include <assert.h>
#include <access/heapam.h>
#include <access/htup_details.h>
#if MOBDB_PGSQL_VERSION < 130000
#include <access/tuptoaster.h>
#else
#include <access/heaptoast.h>
#include <access/detoast.h>
#endif
#include <catalog/namespace.h>
#include <libpq/pqformat.h>
#include <utils/builtins.h>
#include <utils/fmgroids.h>
#include <utils/lsyscache.h>
#include <utils/rel.h>
#include <utils/timestamp.h>

#include "period.h"
#include "timeops.h"
#include "temporaltypes.h"
#include "tempcache.h"
#include "temporal_util.h"
#include "temporal_boxops.h"
#include "temporal_parser.h"
#include "rangetypes_ext.h"

#include "tpoint_spatialfuncs.h"
#include "tnpoint_static.h"
#include "tnpoint_spatialfuncs.h"

/*
 * This is required in a SINGLE file for builds against pgsql
 */
PG_MODULE_MAGIC;

/*****************************************************************************
 * Initialization function
 *****************************************************************************/

/**
 * Initialize the extension
 */
void
_PG_init(void)
{
  /* elog(WARNING, "This is MobilityDB."); */
  temporalgeom_init();
}

/*****************************************************************************
 * Typmod functions
 *****************************************************************************/

/**
 * Array storing the string representation of the concrete subtypes of
 * temporal types
 */
static char *tempsubtypeName[] =
{
  "AnyDuration",
  "Instant",
  "InstantSet",
  "Sequence",
  "SequenceSet"
};

/**
 * Array storing the mapping between the string representation of the
 * subtypes of the temporal types and the corresponding enum value
 */
struct tempsubtype_struct tempsubtype_struct_array[] =
{
  {"ANYTEMPSUBTYPE", ANYTEMPSUBTYPE},
  {"INSTANT", INSTANT},
  {"INSTANTSET", INSTANTSET},
  {"SEQUENCE", SEQUENCE},
  {"SEQUENCESET", SEQUENCESET},
};

/**
 * Returns the string representation of the subtype of the
 * temporal type corresponding to the enum value
 */
const char *
tempsubtype_name(int16 subtype)
{
  return tempsubtypeName[subtype];
}

/**
 * Returns the enum value corresponding to the string representation
 * of the concrete subtype of the temporal type.
 */
bool
tempsubtype_from_string(const char *str, int16 *subtype)
{
  char *tmpstr;
  size_t tmpstartpos, tmpendpos;
  size_t i;

  /* Initialize */
  *subtype = 0;
  /* Locate any leading/trailing spaces */
  tmpstartpos = 0;
  for (i = 0; i < strlen(str); i++)
  {
    if (str[i] != ' ')
    {
      tmpstartpos = i;
      break;
    }
  }
  tmpendpos = strlen(str) - 1;
  for (i = strlen(str) - 1; i != 0; i--)
  {
    if (str[i] != ' ')
    {
      tmpendpos = i;
      break;
    }
  }
  tmpstr = palloc(tmpendpos - tmpstartpos + 2);
  for (i = tmpstartpos; i <= tmpendpos; i++)
    tmpstr[i - tmpstartpos] = str[i];
  /* Add NULL to terminate */
  tmpstr[i - tmpstartpos] = '\0';
  size_t len = strlen(tmpstr);
  /* Now check for the type */
  for (i = 0; i < TEMPSUBTYPE_STRUCT_ARRAY_LEN; i++)
  {
    if (len == strnlen(tempsubtype_struct_array[i].subtypeName, TEMPSUBTYPE_MAX_LEN) &&
      !strncasecmp(tmpstr, tempsubtype_struct_array[i].subtypeName, TEMPSUBTYPE_MAX_LEN))
    {
      *subtype = tempsubtype_struct_array[i].subtype;
      pfree(tmpstr);
      return true;
    }
  }
  pfree(tmpstr);
  return false;
}

/**
 * Ensures that the temporal type of the temporal value corresponds to the typmod
 */
static Temporal *
temporal_valid_typmod(Temporal *temp, int32_t typmod)
{
  /* No typmod (-1) */
  if (typmod < 0)
    return temp;
  int16 typmod_subtype = TYPMOD_GET_SUBTYPE(typmod);
  /* Typmod has a preference */
  if (typmod_subtype != ANYTEMPSUBTYPE && typmod_subtype != temp->subtype)
    ereport(ERROR, (errcode(ERRCODE_INVALID_PARAMETER_VALUE),
      errmsg("Temporal type (%s) does not match column type (%s)",
      tempsubtype_name(temp->subtype), tempsubtype_name(typmod_subtype))));
  return temp;
}

/*****************************************************************************
 * Parameter tests
 *****************************************************************************/

/**
 * Ensures that the temporal type is valid
 *
 * @note Used for the dispatch functions
 */
void
ensure_valid_tempsubtype(int16 subtype)
{
  if (subtype != INSTANT && subtype != INSTANTSET &&
    subtype != SEQUENCE && subtype != SEQUENCESET)
    elog(ERROR, "unknown subtype for temporal type: %d", subtype);
  return;
}

/**
 * Ensures that the temporal type is valid
 *
 * @note Used for the the analyze and selectivity functions
 */
void
ensure_valid_tempsubtype_all(int16 subtype)
{
  if (subtype != ANYTEMPSUBTYPE &&
    subtype != INSTANT && subtype != INSTANTSET &&
    subtype != SEQUENCE && subtype != SEQUENCESET)
    elog(ERROR, "unknown subtype for temporal type: %d", subtype);
  return;
}

/**
 * Ensures that the temporal type is a sequence (set)
 */
void
ensure_seq_subtypes(int16 subtype)
{
  if (subtype != SEQUENCE && subtype != SEQUENCESET)
    ereport(ERROR, (errcode(ERRCODE_INVALID_PARAMETER_VALUE),
      errmsg("Input must be a temporal sequence (set)")));
  return;
}

/**
 * Ensures that the elements of the array are of instant subtype
 */
void
ensure_tinstantarr(TInstant **instants, int count)
{
  for (int i = 0; i < count; i++)
  {
    if (instants[i]->subtype != INSTANT)
    {
      pfree(instants);
      ereport(ERROR, (errcode(ERRCODE_INVALID_PARAMETER_VALUE),
        errmsg("Input values must be temporal instants")));
    }
  }
  return;
}

/**
 * Ensure that the temporal value has linear interpolation
 */
void
ensure_linear_interpolation(int16 flags)
{
  if (! MOBDB_FLAGS_GET_LINEAR(flags))
    ereport(ERROR, (errcode(ERRCODE_INVALID_PARAMETER_VALUE),
      errmsg("The temporal value must have linear interpolation")));
  return;
}

/**
 * Ensure that the temporal values have at least one common dimension
 */
void
ensure_common_dimension(int16 flags1, int16 flags2)
{
  if (MOBDB_FLAGS_GET_X(flags1) != MOBDB_FLAGS_GET_X(flags2) &&
    MOBDB_FLAGS_GET_T(flags1) != MOBDB_FLAGS_GET_T(flags2))
    ereport(ERROR, (errcode(ERRCODE_INVALID_PARAMETER_VALUE),
      errmsg("The temporal values must have at least one common dimension")));
  return;
}

/**
 * Ensures that the two temporal values have the same base type
 */
void
ensure_same_base_type(const Temporal *temp1, const Temporal *temp2)
{
  if (temp1->basetypid != temp2->basetypid)
    ereport(ERROR, (errcode(ERRCODE_INTERNAL_ERROR),
      errmsg("The temporal values must be of the same base type")));
  return;
}

/**
 * Ensures that the two temporal values have the same interpolation
 */
void
ensure_same_interpolation(const Temporal *temp1, const Temporal *temp2)
{
  if (MOBDB_FLAGS_GET_LINEAR(temp1->flags) != MOBDB_FLAGS_GET_LINEAR(temp2->flags))
    ereport(ERROR, (errcode(ERRCODE_INTERNAL_ERROR),
      errmsg("The temporal values must be of the same interpolation")));
  return;
}

/**
 * Ensures that the timestamp of the first temporal instant is smaller
 * (or equal if the merge parameter is true) than the one of the second
 * temporal instant. Moreover, ensures that the values are the same
 * if the timestamps are equal
 */
void
ensure_increasing_timestamps(const TInstant *inst1, const TInstant *inst2,
  bool merge)
{
  if ((merge && inst1->t > inst2->t) || (!merge && inst1->t >= inst2->t))
  {
    char *t1 = call_output(TIMESTAMPTZOID, TimestampTzGetDatum(inst1->t));
    char *t2 = call_output(TIMESTAMPTZOID, TimestampTzGetDatum(inst2->t));
    ereport(ERROR, (errcode(ERRCODE_RESTRICT_VIOLATION),
      errmsg("Timestamps for temporal value must be increasing: %s, %s", t1, t2)));
  }
  if (merge && inst1->t == inst2->t &&
    ! datum_eq(tinstant_value(inst1), tinstant_value(inst2), inst1->basetypid))
  {
    char *t1 = call_output(TIMESTAMPTZOID, TimestampTzGetDatum(inst1->t));
    ereport(ERROR, (errcode(ERRCODE_INTERNAL_ERROR),
      errmsg("The temporal values have different value at their overlapping instant %s", t1)));
  }
  return;
}

/**
 * Ensures that all temporal instant values of the array have increasing
 * timestamp (or may be equal if the merge parameter is true), and if they
 * are temporal points, have the same srid and the same dimensionality.
 *
 * @param[in] instants Array of temporal instants
 * @param[in] count Number of elements in the input array
 * @param[in] merge True if a merge operation, which implies that the two
 *   consecutive instants may be equal
 * @param[in] seq True if we a make operation for temporal sequences
 */
void
ensure_valid_tinstantarr(const TInstant **instants, int count, bool merge, bool isseq)
{
  for (int i = 1; i < count; i++)
  {
    ensure_same_interpolation((Temporal *) instants[i - 1], (Temporal *) instants[i]);
    ensure_increasing_timestamps(instants[i - 1], instants[i], merge);
    ensure_spatial_validity((Temporal *) instants[i - 1], (Temporal *) instants[i]);
    if (isseq && instants[0]->basetypid == type_oid(T_NPOINT))
      ensure_same_rid_tnpointinst(instants[i - 1], instants[i]);
  }
  return;
}

/**
 * Ensures that all temporal instant values of the array have increasing
 * timestamp, and if they are temporal points, have the same srid and the
 * same dimensionality
 */
void
ensure_valid_tsequencearr(const TSequence **sequences, int count)
{
  for (int i = 1; i < count; i++)
  {
    ensure_same_interpolation((Temporal *) sequences[i - 1], (Temporal *) sequences[i]);
    if (sequences[i - 1]->period.upper > sequences[i]->period.lower ||
      (sequences[i - 1]->period.upper == sequences[i]->period.lower &&
      sequences[i - 1]->period.upper_inc && sequences[i]->period.lower_inc))
    {
      char *t1 = call_output(TIMESTAMPTZOID, TimestampTzGetDatum(sequences[i - 1]->period.upper));
      char *t2 = call_output(TIMESTAMPTZOID, TimestampTzGetDatum(sequences[i]->period.lower));
      ereport(ERROR, (errcode(ERRCODE_RESTRICT_VIOLATION),
        errmsg("Timestamps for temporal value must be increasing: %s, %s", t1, t2)));
    }
    ensure_spatial_validity((Temporal *)sequences[i - 1], (Temporal *)sequences[i]);
  }
  return;
}

/*****************************************************************************/

/**
 * Ensures that the number is positive
 */
void
ensure_positive_datum(Datum size, Oid type)
{
  ensure_tnumber_base_type(type);
  if (type == INT4OID)
  {
    int isize = DatumGetInt32(size);
    if (isize <= 0)
      elog(ERROR, "The value must be positive: %d", isize);
  }
  else
  {
    double dsize = DatumGetFloat8(size);
    if (dsize <= 0.0)
      elog(ERROR, "The value must be positive: %f", dsize);
  }
  return;
}

/**
 * Ensures that the interval is a positive and absolute duration
 */
void
ensure_valid_duration(const Interval *duration)
{
  if (duration->month != 0)
  {
    ereport(ERROR, (errcode(ERRCODE_FEATURE_NOT_SUPPORTED),
      errmsg("Interval defined in terms of month, year, century etc. not supported")));
  }
  Interval intervalzero;
  memset(&intervalzero, 0, sizeof(Interval));
  int cmp = call_function2(interval_cmp, PointerGetDatum(duration),
    PointerGetDatum(&intervalzero));
  if (cmp <= 0)
  {
    char *t = call_output(INTERVALOID, PointerGetDatum(duration));
    elog(ERROR, "The interval must be positive: %s", t);
  }
  return;
}

/**
 * Ensures that the array is not empty
 *
 * @note Used for the constructor functions
 */
void
ensure_non_empty_array(ArrayType *array)
{
  if (ArrayGetNItems(ARR_NDIM(array), ARR_DIMS(array)) == 0)
    ereport(ERROR, (errcode(ERRCODE_ARRAY_ELEMENT_ERROR),
      errmsg("The input array cannot be empty")));
  return;
}

/*****************************************************************************
 * Miscellaneous functions
 *****************************************************************************/

/**
 * Returns a copy of the temporal value
 */
Temporal *
temporal_copy(const Temporal *temp)
{
  Temporal *result = (Temporal *) palloc0(VARSIZE(temp));
  memcpy(result, temp, VARSIZE(temp));
  return result;
}

/**
 * Temporally intersect the two temporal values
 *
 * @param[in] temp1,temp2 Input values
 * @param[in] mode Either intersection or synchronization
 * @param[out] inter1,inter2 Output values
 * @result Returns false if the values do not overlap on time
 */
bool
intersection_temporal_temporal(const Temporal *temp1, const Temporal *temp2,
  TIntersection mode, Temporal **inter1, Temporal **inter2)
{
  bool result = false;
  ensure_valid_tempsubtype(temp1->subtype);
  ensure_valid_tempsubtype(temp2->subtype);
  if (temp1->subtype == INSTANT)
  {
    if (temp2->subtype == INSTANT)
      result = intersection_tinstant_tinstant(
        (TInstant *) temp1, (TInstant *) temp2,
        (TInstant **) inter1, (TInstant **) inter2);
    else if (temp2->subtype == INSTANTSET)
      result = intersection_tinstant_tinstantset(
        (TInstant *) temp1, (TInstantSet *) temp2,
        (TInstant **) inter1, (TInstant **) inter2);
    else if (temp2->subtype == SEQUENCE)
      result = intersection_tinstant_tsequence(
        (TInstant *) temp1, (TSequence *) temp2,
        (TInstant **) inter1, (TInstant **) inter2);
    else /* temp2->subtype == SEQUENCESET */
      result = intersection_tinstant_tsequenceset(
        (TInstant *) temp1, (TSequenceSet *) temp2,
        (TInstant **) inter1, (TInstant **) inter2);
  }
  else if (temp1->subtype == INSTANTSET)
  {
    if (temp2->subtype == INSTANT)
      result = intersection_tinstantset_tinstant(
        (TInstantSet *) temp1, (TInstant *) temp2,
        (TInstant **) inter1, (TInstant **) inter2);
    else if (temp2->subtype == INSTANTSET)
      result = intersection_tinstantset_tinstantset(
        (TInstantSet *) temp1, (TInstantSet *) temp2,
        (TInstantSet **) inter1, (TInstantSet **) inter2);
    else if (temp2->subtype == SEQUENCE)
      result = intersection_tinstantset_tsequence(
        (TInstantSet *) temp1, (TSequence *) temp2,
        (TInstantSet **) inter1, (TInstantSet **) inter2);
    else /* temp2->subtype == SEQUENCESET */
      result = intersection_tinstantset_tsequenceset(
        (TInstantSet *) temp1, (TSequenceSet *) temp2,
        (TInstantSet **) inter1, (TInstantSet **) inter2);
  }
  else if (temp1->subtype == SEQUENCE)
  {
    if (temp2->subtype == INSTANT)
      result = intersection_tsequence_tinstant(
        (TSequence *) temp1, (TInstant *) temp2,
        (TInstant **) inter1, (TInstant **) inter2);
    else if (temp2->subtype == INSTANTSET)
      result = intersection_tsequence_tinstantset(
        (TSequence *) temp1, (TInstantSet *) temp2,
        (TInstantSet **) inter1, (TInstantSet **) inter2);
    else if (temp2->subtype == SEQUENCE)
      result = synchronize_tsequence_tsequence(
          (TSequence *) temp1, (TSequence *) temp2,
          (TSequence **) inter1, (TSequence **) inter2,
            mode == SYNCHRONIZE_CROSS);
    else /* temp2->subtype == SEQUENCESET */
      result = intersection_tsequence_tsequenceset(
          (TSequence *) temp1, (TSequenceSet *) temp2, mode,
          (TSequenceSet **) inter1, (TSequenceSet **) inter2);
  }
  else /* temp1->subtype == SEQUENCESET */
  {
    if (temp2->subtype == INSTANT)
      result = intersection_tsequenceset_tinstant(
        (TSequenceSet *) temp1, (TInstant *) temp2,
        (TInstant **) inter1, (TInstant **) inter2);
    else if (temp2->subtype == INSTANTSET)
      result = intersection_tsequenceset_tinstantset(
        (TSequenceSet *) temp1, (TInstantSet *) temp2,
        (TInstantSet **) inter1, (TInstantSet **) inter2);
    else if (temp2->subtype == SEQUENCE)
      result = synchronize_tsequenceset_tsequence(
          (TSequenceSet *) temp1, (TSequence *) temp2, mode,
          (TSequenceSet **) inter1, (TSequenceSet **) inter2);
    else /* temp2->subtype == SEQUENCESET */
      result = synchronize_tsequenceset_tsequenceset(
        (TSequenceSet *) temp1, (TSequenceSet *) temp2, mode,
        (TSequenceSet **) inter1, (TSequenceSet **) inter2);
  }
  return result;
}

/*****************************************************************************
 * Version functions
 *****************************************************************************/

PG_FUNCTION_INFO_V1(mobilitydb_version);
/**
 * Version of the MobilityDB extension
 */
PGDLLEXPORT Datum
mobilitydb_version(PG_FUNCTION_ARGS)
{
  char *ver = MOBDB_VERSION_STR;
  text *result = cstring_to_text(ver);
  PG_RETURN_TEXT_P(result);
}

PG_FUNCTION_INFO_V1(mobilitydb_full_version);
/**
 * Versions of the MobilityDB extension and its dependencies
 */
PGDLLEXPORT Datum
mobilitydb_full_version(PG_FUNCTION_ARGS)
{
  char ver[128];
  text *result;

  snprintf(ver, 128, "%s, %s, %s", MOBDB_VERSION_STR,
    MOBDB_PGSQL_VERSION_STR, MOBDB_POSTGIS_VERSION_STR);
  ver[127] = '\0';

  result = cstring_to_text(ver);
  PG_RETURN_TEXT_P(result);
}

/*****************************************************************************
 * Input/output functions
 *****************************************************************************/

PG_FUNCTION_INFO_V1(temporal_in);
/**
 * Generic input function for temporal types
 *
 * @note Examples of input for temporal instant values:
 * @code
 * false @ 2012-01-01 08:00:00
 * 1.5 @ 2012-01-01 08:00:00
 * @endcode
 */
PGDLLEXPORT Datum
temporal_in(PG_FUNCTION_ARGS)
{
  char *input = PG_GETARG_CSTRING(0);
  Oid temptypid = PG_GETARG_OID(1);
  int32 temp_typmod = -1;
  Oid basetypid = temporal_basetypid(temptypid);
  Temporal *result = temporal_parse(&input, basetypid);
  if (PG_NARGS() > 2 && !PG_ARGISNULL(2))
    temp_typmod = PG_GETARG_INT32(2);
  if (temp_typmod >= 0)
    result = temporal_valid_typmod(result, temp_typmod);
  PG_RETURN_POINTER(result);
}

/**
 * Returns the string representation of the temporal value
 * (dispatch function)
 *
 * @param[in] temp Temporal value
 * @param[in] value_out Function called to output the base value
 * depending on its Oid
 */
char *
temporal_to_string(const Temporal *temp, char *(*value_out)(Oid, Datum))
{
  char *result;
  ensure_valid_tempsubtype(temp->subtype);
  if (temp->subtype == INSTANT)
    result = tinstant_to_string((TInstant *) temp, value_out);
  else if (temp->subtype == INSTANTSET)
    result = tinstantset_to_string((TInstantSet *) temp, value_out);
  else if (temp->subtype == SEQUENCE)
    result = tsequence_to_string((TSequence *) temp, false, value_out);
  else /* temp->subtype == SEQUENCESET */
    result = tsequenceset_to_string((TSequenceSet *) temp, value_out);
  return result;
}

PG_FUNCTION_INFO_V1(temporal_out);
/**
 * Generic output function for temporal types
 */
PGDLLEXPORT Datum
temporal_out(PG_FUNCTION_ARGS)
{
  Temporal *temp = PG_GETARG_TEMPORAL(0);
  char *result = temporal_to_string(temp, &call_output);
  PG_FREE_IF_COPY(temp, 0);
  PG_RETURN_CSTRING(result);
}

/**
 * Write the binary representation of the temporal value
 * into the buffer (dispatch function)
 *
 * @param[in] temp Temporal value
 * @param[in] buf Buffer
 */
void
temporal_write(const Temporal *temp, StringInfo buf)
{
  pq_sendbyte(buf, (uint8) temp->subtype);
  ensure_valid_tempsubtype(temp->subtype);
  if (temp->subtype == INSTANT)
    tinstant_write((TInstant *) temp, buf);
  else if (temp->subtype == INSTANTSET)
    tinstantset_write((TInstantSet *) temp, buf);
  else if (temp->subtype == SEQUENCE)
    tsequence_write((TSequence *) temp, buf);
  else /* temp->subtype == SEQUENCESET */
    tsequenceset_write((TSequenceSet *) temp, buf);
  return;
}

PG_FUNCTION_INFO_V1(temporal_send);
/*
 * Generic send function for temporal types
 */
PGDLLEXPORT Datum
temporal_send(PG_FUNCTION_ARGS)
{
  Temporal *temp = PG_GETARG_TEMPORAL(0);
  StringInfoData buf;
  pq_begintypsend(&buf);
  temporal_write(temp, &buf) ;
  PG_FREE_IF_COPY(temp, 0);
  PG_RETURN_BYTEA_P(pq_endtypsend(&buf));
}

/**
 * Returns a new temporal value from its binary representation
 * read from the buffer (dispatch function)
 *
 * @param[in] buf Buffer
 * @param[in] basetypid Oid of the base type
 */
Temporal *
temporal_read(StringInfo buf, Oid basetypid)
{
  int16 type = (int16) pq_getmsgbyte(buf);
  Temporal *result;
  ensure_valid_tempsubtype(type);
  if (type == INSTANT)
    result = (Temporal *) tinstant_read(buf, basetypid);
  else if (type == INSTANTSET)
    result = (Temporal *) tinstantset_read(buf, basetypid);
  else if (type == SEQUENCE)
    result = (Temporal *) tsequence_read(buf, basetypid);
  else /* type == SEQUENCESET */
    result = (Temporal *) tsequenceset_read(buf, basetypid);
  return result;
}

PG_FUNCTION_INFO_V1(temporal_recv);
/**
 * Generic receive function for temporal types
 */
PGDLLEXPORT Datum
temporal_recv(PG_FUNCTION_ARGS)
{
  StringInfo buf = (StringInfo)PG_GETARG_POINTER(0);
  Oid temptypid = PG_GETARG_OID(1);
  Oid basetypid = temporal_basetypid(temptypid);
  Temporal *result = temporal_read(buf, basetypid) ;
  PG_RETURN_POINTER(result);
}

PG_FUNCTION_INFO_V1(temporal_typmod_in);
/**
 * Input typmod information for temporal types
 */
PGDLLEXPORT Datum
temporal_typmod_in(PG_FUNCTION_ARGS)
{
  ArrayType *array = PG_GETARG_ARRAYTYPE_P(0);
  Datum *elem_values;
  int n = 0;

  if (ARR_ELEMTYPE(array) != CSTRINGOID)
    ereport(ERROR, (errcode(ERRCODE_ARRAY_ELEMENT_ERROR),
      errmsg("typmod array must be type cstring[]")));
  if (ARR_NDIM(array) != 1)
    ereport(ERROR, (errcode(ERRCODE_ARRAY_SUBSCRIPT_ERROR),
      errmsg("typmod array must be one-dimensional")));
  if (ARR_HASNULL(array))
    ereport(ERROR, (errcode(ERRCODE_NULL_VALUE_NOT_ALLOWED),
      errmsg("typmod array must not contain nulls")));

  deconstruct_array(array, CSTRINGOID, -2, false, 'c', &elem_values, NULL, &n);
  if (n != 1)
    ereport(ERROR, (errcode(ERRCODE_INVALID_PARAMETER_VALUE),
      errmsg("Invalid temporal type modifier")));

  /* Temporal Type */
  char *s = DatumGetCString(elem_values[0]);
  if (strlen(s) == 0)
    ereport(ERROR, (errcode(ERRCODE_INVALID_PARAMETER_VALUE),
      errmsg("Empty temporal type modifier")));
    
  int16 subtype = ANYTEMPSUBTYPE;
  if (!tempsubtype_from_string(s, &subtype))
    ereport(ERROR, (errcode(ERRCODE_INVALID_PARAMETER_VALUE),
      errmsg("Invalid temporal type modifier: %s", s)));

  pfree(elem_values);
  PG_RETURN_INT32((int32) subtype);
}

PG_FUNCTION_INFO_V1(temporal_typmod_out);
/**
 * Output typmod information for temporal types
 */
PGDLLEXPORT Datum
temporal_typmod_out(PG_FUNCTION_ARGS)
{
  char *s = (char *) palloc(64);
  char *str = s;
  int32 typmod = PG_GETARG_INT32(0);
  int16 subtype = TYPMOD_GET_SUBTYPE(typmod);
  /* No type? Then no typmod at all. Return empty string.  */
  if (typmod < 0 || !subtype)
  {
    *str = '\0';
    PG_RETURN_CSTRING(str);
  }
  sprintf(str, "(%s)", tempsubtype_name(subtype));
  PG_RETURN_CSTRING(s);
}

PG_FUNCTION_INFO_V1(temporal_enforce_typmod);
/**
 * Enforce typmod information for temporal types
 */
PGDLLEXPORT Datum temporal_enforce_typmod(PG_FUNCTION_ARGS)
{
  Temporal *temp = PG_GETARG_TEMPORAL(0);
  int32 typmod = PG_GETARG_INT32(1);
  /* Check if temporal typmod is consistent with the supplied one */
  temp = temporal_valid_typmod(temp, typmod);
  PG_RETURN_POINTER(temp);
}

/*****************************************************************************
 * Constructor functions
 ****************************************************************************/

PG_FUNCTION_INFO_V1(tinstant_constructor);
/**
 * Construct a temporal instant value from the arguments
 */
PGDLLEXPORT Datum
tinstant_constructor(PG_FUNCTION_ARGS)
{
  Datum value = PG_GETARG_ANYDATUM(0);
  TimestampTz t = PG_GETARG_TIMESTAMPTZ(1);
  Oid  basetypid = get_fn_expr_argtype(fcinfo->flinfo, 0);
  Temporal *result = (Temporal *) tinstant_make(value, t, basetypid);
  PG_RETURN_POINTER(result);
}

PG_FUNCTION_INFO_V1(tinstantset_constructor);
/**
 * Construct a temporal instant set value from the array of temporal
 * instant values
 */
PGDLLEXPORT Datum
tinstantset_constructor(PG_FUNCTION_ARGS)
{
  ArrayType *array = PG_GETARG_ARRAYTYPE_P(0);
  ensure_non_empty_array(array);
  int count;
  TInstant **instants = (TInstant **) temporalarr_extract(array, &count);
  ensure_tinstantarr(instants, count);
  Temporal *result = (Temporal *) tinstantset_make((const TInstant **) instants,
    count, MERGE_NO);
  pfree(instants);
  PG_FREE_IF_COPY(array, 0);
  PG_RETURN_POINTER(result);
}

/**
 * Construct a temporal sequence value from the array of temporal
 * instant values
 */
Datum
tsequence_constructor(FunctionCallInfo fcinfo, bool get_interp)
{
  ArrayType *array = PG_GETARG_ARRAYTYPE_P(0);
  bool lower_inc = PG_GETARG_BOOL(1);
  bool upper_inc = PG_GETARG_BOOL(2);
  bool linear = get_interp ? PG_GETARG_BOOL(3) : STEP;
  ensure_non_empty_array(array);
  int count;
  TInstant **instants = (TInstant **) temporalarr_extract(array, &count);
  ensure_tinstantarr(instants, count);
  Temporal *result = (Temporal *) tsequence_make((const TInstant **) instants,
    count, lower_inc, upper_inc, linear, NORMALIZE);
  pfree(instants);
  PG_FREE_IF_COPY(array, 0);
  PG_RETURN_POINTER(result);
}

PG_FUNCTION_INFO_V1(tstepseq_constructor);
/**
 * Construct a temporal sequence value with stepwise interpolation from
 * the array of temporal instant values
 */
PGDLLEXPORT Datum
tstepseq_constructor(PG_FUNCTION_ARGS)
{
  return tsequence_constructor(fcinfo, false);
}

PG_FUNCTION_INFO_V1(tlinearseq_constructor);
/**
 * Construct a temporal sequence value with linear or stepwise
 * interpolation from the array of temporal instant values
 */
PGDLLEXPORT Datum
tlinearseq_constructor(PG_FUNCTION_ARGS)
{
  return tsequence_constructor(fcinfo, true);
}

PG_FUNCTION_INFO_V1(tsequenceset_constructor);
/**
 * Construct a temporal sequence set value from the array of temporal
 * sequence values
 */
PGDLLEXPORT Datum
tsequenceset_constructor(PG_FUNCTION_ARGS)
{
  ArrayType *array = PG_GETARG_ARRAYTYPE_P(0);
  ensure_non_empty_array(array);
  int count;
  TSequence **sequences = (TSequence **) temporalarr_extract(array, &count);
  bool linear = MOBDB_FLAGS_GET_LINEAR(sequences[0]->flags);
  /* Ensure that all values are of sequence subtype and of the same interpolation */
  for (int i = 0; i < count; i++)
  {
    if (sequences[i]->subtype != SEQUENCE)
    {
      PG_FREE_IF_COPY(array, 0);
      ereport(ERROR, (errcode(ERRCODE_INVALID_PARAMETER_VALUE),
        errmsg("Input values must be temporal sequences")));
    }
    if (MOBDB_FLAGS_GET_LINEAR(sequences[i]->flags) != linear)
    {
      PG_FREE_IF_COPY(array, 0);
      ereport(ERROR, (errcode(ERRCODE_INVALID_PARAMETER_VALUE),
        errmsg("Input sequences must have the same interpolation")));
    }
  }
  Temporal *result = (Temporal *) tsequenceset_make(
    (const TSequence **) sequences, count, NORMALIZE);
  pfree(sequences);
  PG_FREE_IF_COPY(array, 0);
  PG_RETURN_POINTER(result);
}

/*****************************************************************************
 * Tranformation functions
 ****************************************************************************/

PG_FUNCTION_INFO_V1(temporal_append_tinstant);
/**
 * Append an instant to the end of a temporal value
 */
PGDLLEXPORT Datum
temporal_append_tinstant(PG_FUNCTION_ARGS)
{
  Temporal *temp = PG_GETARG_TEMPORAL(0);
  Temporal *inst = PG_GETARG_TEMPORAL(1);
  /* Validity tests */
  if (inst->subtype != INSTANT)
    ereport(ERROR, (errcode(ERRCODE_INTERNAL_ERROR),
      errmsg("The second argument must be of instant subtype")));
  ensure_same_base_type(temp, (Temporal *) inst);
  /* The test to ensure the increasing timestamps must be done in the
   * specific function since the inclusive/exclusive bounds must be
   * taken into account for temporal sequences and sequence sets */
  ensure_spatial_validity(temp, inst);

  Temporal *result;
  ensure_valid_tempsubtype(temp->subtype);
  if (temp->subtype == INSTANT)
    result = (Temporal *) tinstant_merge((TInstant *) temp, (TInstant *) inst);
  else if (temp->subtype == INSTANTSET)
    result = (Temporal *) tinstantset_append_tinstant((TInstantSet *) temp,
      (TInstant *) inst);
  else if (temp->subtype == SEQUENCE)
    result = (Temporal *) tsequence_append_tinstant((TSequence *) temp,
      (TInstant *) inst);
  else /* temp->subtype == SEQUENCESET */
    result = (Temporal *) tsequenceset_append_tinstant((TSequenceSet *) temp,
      (TInstant *) inst);

  PG_FREE_IF_COPY(temp, 0);
  PG_FREE_IF_COPY(inst, 1);
  PG_RETURN_POINTER(result);
}

/**
 * Convert two temporal values into a common subtype
 *
 * @param[in] temp1,temp2 Input values
 * @param[out] out1,out2 Output values
 */
static void
temporal_convert_same_type(const Temporal *temp1, const Temporal *temp2,
  Temporal **out1, Temporal **out2)
{
  assert(temp1->basetypid == temp2->basetypid);
  ensure_valid_tempsubtype(temp1->subtype);
  ensure_valid_tempsubtype(temp2->subtype);

  /* If both are of the same subtype do nothing */
  if (temp1->subtype == temp2->subtype)
  {
    *out1 = temporal_copy(temp1);
    *out2 = temporal_copy(temp2);
    return;
  }

  /* Different subtype */
  bool swap = false;
  Temporal *new1, *new2;
  if (temp1->subtype > temp2->subtype)
  {
    new1 = (Temporal *) temp2;
    new2 = (Temporal *) temp1;
    swap = true;
  }
  else
  {
    new1 = (Temporal *) temp1;
    new2 = (Temporal *) temp2;
  }

  Temporal *new, *newts = NULL;
  if (new1->subtype == INSTANT)
  {
    if (new2->subtype == INSTANTSET)
      new = (Temporal *) tinstant_to_tinstantset((TInstant *) new1);
    else if (new2->subtype == SEQUENCE)
      new = (Temporal *) tinstant_to_tsequence((TInstant *) new1,
        MOBDB_FLAGS_GET_CONTINUOUS(new1->flags));
    else /* new2->subtype == SEQUENCESET */
      new = (Temporal *) tinstant_to_tsequenceset((TInstant *) new1,
      MOBDB_FLAGS_GET_CONTINUOUS(new1->flags));
  }
  else if (new1->subtype == INSTANTSET)
  {
    if (new2->subtype == SEQUENCE)
    {
      if (((TInstantSet *) new1)->count == 1)
        new = (Temporal *) tinstantset_to_tsequence((TInstantSet *) new1,
          MOBDB_FLAGS_GET_CONTINUOUS(new1->flags));
      else /* new2->subtype == SEQUENCESET */
      {
        new = (Temporal *) tinstantset_to_tsequenceset((TInstantSet *) new1,
          MOBDB_FLAGS_GET_CONTINUOUS(new1->flags));
        newts = (Temporal *) tsequence_to_tsequenceset((TSequence *) new2);
      }
    }
    else /* new2->subtype == SEQUENCESET */
      new = (Temporal *) tinstantset_to_tsequenceset((TInstantSet *) new1,
        MOBDB_FLAGS_GET_CONTINUOUS(new1->flags));
  }
  else /* new1->subtype == SEQUENCE && new2->subtype == SEQUENCESET */
    new = (Temporal *) tsequence_to_tsequenceset((TSequence *) new1);
  if (swap)
  {
    *out1 = (newts == NULL) ? temporal_copy(temp1) : newts;
    *out2 = new;
  }
  else
  {
    *out1 = new;
    *out2 = (newts == NULL) ? temporal_copy(temp2) : newts;
  }
  return;
}

PG_FUNCTION_INFO_V1(temporal_merge);
/**
 * Merge the two temporal values
 *
 * @result Merged value. Returns NULL if both arguments are NULL.
 * If one argument is null the other argument is output.
 */
PGDLLEXPORT Datum
temporal_merge(PG_FUNCTION_ARGS)
{
  Temporal *temp1 = PG_ARGISNULL(0) ? NULL : PG_GETARG_TEMPORAL(0);
  Temporal *temp2 = PG_ARGISNULL(1) ? NULL : PG_GETARG_TEMPORAL(1);

  Temporal *result;
  /* Can't do anything with null inputs */
  if (!temp1 && !temp2)
    PG_RETURN_NULL();
  /* One argument is null, return a copy of the other temporal */
  if (!temp1)
  {
    result = temporal_copy(temp2);
    PG_FREE_IF_COPY(temp2, 1);
    PG_RETURN_POINTER(result);
  }
  if (!temp2)
  {
    result = temporal_copy(temp1);
    PG_FREE_IF_COPY(temp1, 0);
    PG_RETURN_POINTER(result);
  }

  /* Both arguments are temporal */
  ensure_same_base_type(temp1, temp2);
  ensure_same_interpolation(temp1, temp2);

  /* Convert to the same subtype if possible */
  Temporal *new1, *new2;
  temporal_convert_same_type(temp1, temp2, &new1, &new2);

  ensure_valid_tempsubtype(new1->subtype);
  if (new1->subtype == INSTANT)
    result = tinstant_merge(
      (TInstant *) new1, (TInstant *)new2);
  else if (new1->subtype == INSTANTSET)
    result = (Temporal *) tinstantset_merge(
      (TInstantSet *)new1, (TInstantSet *)new2);
  else if (new1->subtype == SEQUENCE)
    result = (Temporal *) tsequence_merge((TSequence *)new1,
      (TSequence *)new2);
  else /* new1->subtype == SEQUENCESET */
    result = (Temporal *) tsequenceset_merge((TSequenceSet *)new1,
      (TSequenceSet *)new2);
  if (temp1 != new1)
    pfree(new1);
  if (temp2 != new2)
    pfree(new2);
  PG_FREE_IF_COPY(temp1, 0);
  PG_FREE_IF_COPY(temp2, 1);
  PG_RETURN_POINTER(result);
}

/**
 * Convert the array of temporal values into a common subtype
 *
 * @param[in] temparr Array of values
 * @param[in] count Number of values
 * @param[in] subtype common subtype
 * @result  Array of output values
 */
static Temporal **
temporalarr_convert_subtype(Temporal **temparr, int count, int16 subtype)
{
  ensure_valid_tempsubtype(subtype);
  Temporal **result = palloc(sizeof(Temporal *) * count);
  for (int i = 0; i < count; i++)
  {
    assert(subtype >= temparr[i]->subtype);
    if (temparr[i]->subtype == subtype)
      result[i] = temporal_copy(temparr[i]);
    else if (temparr[i]->subtype == INSTANT)
    {
      if (subtype == INSTANTSET)
        result[i] = (Temporal *) tinstant_to_tinstantset((TInstant *) temparr[i]);
      else if (subtype == SEQUENCE)
        result[i] = (Temporal *) tinstant_to_tsequence((TInstant *) temparr[i],
          MOBDB_FLAGS_GET_LINEAR(temparr[i]->flags));
      else /* subtype == SEQUENCESET */
        result[i] = (Temporal *) tinstant_to_tsequenceset((TInstant *) temparr[i],
          MOBDB_FLAGS_GET_LINEAR(temparr[i]->flags));
    }
    else if (temparr[i]->subtype == INSTANTSET)
    {
      /* An instant set can only be converted to a sequence set */
      assert(subtype == SEQUENCESET);
      result[i] = (Temporal *) tinstantset_to_tsequenceset((TInstantSet *) temparr[i],
        MOBDB_FLAGS_GET_LINEAR(temparr[i]->flags));
    }
    else /* temparr[i]->subtype == SEQUENCE && subtype == SEQUENCESET */
      result[i] = (Temporal *) tsequence_to_tsequenceset((TSequence *) temparr[i]);
  }
  return result;
}

PG_FUNCTION_INFO_V1(temporal_merge_array);
/**
 * Merge the array of temporal values
 */
PGDLLEXPORT Datum
temporal_merge_array(PG_FUNCTION_ARGS)
{
  ArrayType *array = PG_GETARG_ARRAYTYPE_P(0);
  ensure_non_empty_array(array);
  int count;
  Temporal **temparr = temporalarr_extract(array, &count);
  if (count == 1)
  {
    Temporal *result = temporal_copy(temparr[0]);
    pfree(temparr);
    PG_FREE_IF_COPY(array, 0);
    PG_RETURN_POINTER(result);
  }

  /* Ensure all values have the same interpolation and determine
   * temporal subtype of the result */
  int16 subtype = temparr[0]->subtype;
  bool interpolation = MOBDB_FLAGS_GET_LINEAR(temparr[0]->flags);
  for (int i = 1; i < count; i++)
  {
    if (MOBDB_FLAGS_GET_LINEAR(temparr[i]->flags) != interpolation)
    {
      PG_FREE_IF_COPY(array, 0);
      ereport(ERROR, (errcode(ERRCODE_INVALID_PARAMETER_VALUE),
        errmsg("Input values must be of the same interpolation")));
    }
    if (subtype != temparr[i]->subtype)
    {
      /* A TInstantSet cannot be converted to a TSequence */
      int16 newsubtype = Max((int16) subtype, (int16) temparr[i]->subtype);
      if (subtype == INSTANTSET && newsubtype == SEQUENCE)
        newsubtype = SEQUENCESET;
      subtype = newsubtype;
    }
  }
  /* Convert all temporal values to a single subtype if needed */
  Temporal **newtemps;
  if (subtype != temparr[0]->subtype)
    newtemps = temporalarr_convert_subtype(temparr, count, subtype);
  else
    newtemps = temparr;

  Temporal *result;
  ensure_valid_tempsubtype(subtype);
  if (subtype == INSTANT)
    result = (Temporal *) tinstant_merge_array(
      (const TInstant **) newtemps, count);
  else if (subtype == INSTANTSET)
    result = tinstantset_merge_array(
      (const TInstantSet **) newtemps, count);
  else if (subtype == SEQUENCE)
    result = (Temporal *) tsequence_merge_array(
      (const TSequence **) newtemps, count);
  else /* subtype == SEQUENCESET */
    result = (Temporal *) tsequenceset_merge_array(
      (const TSequenceSet **) newtemps, count);

  pfree(temparr);
  if (subtype != temparr[0]->subtype)
    pfree_array((void **) newtemps, count);

  PG_FREE_IF_COPY(array, 0);
  PG_RETURN_POINTER(result);
}

/**
 * Transform a temporal value into a constant value with the same time frame
 * (internal function)
 */
Temporal *
temporal_from_base(const Temporal *temp, Datum value, Oid basetypid,
  bool linear)
{
  Temporal *result;
  ensure_valid_tempsubtype(temp->subtype);
  if (temp->subtype == INSTANT)
  {
    TInstant *inst = (TInstant *) temp;
    result = (Temporal *) tinstant_make(value, inst->t, basetypid);
  }
  else if (temp->subtype == INSTANTSET)
  {
    TInstantSet *ti = (TInstantSet *) temp;
    TimestampTz *times = tinstantset_timestamps1(ti);
    TInstant **instants = palloc(sizeof(TInstant *) * ti->count);
    for (int i = 0; i < ti->count; i++)
      instants[i] = tinstant_make(value, times[i], basetypid);
    result = (Temporal *) tinstantset_make_free(instants, ti->count, MERGE_NO);
    pfree(times);
  }
  else if (temp->subtype == SEQUENCE)
  {
    TSequence *seq = (TSequence *) temp;
    result = (Temporal *) tsequence_from_base_internal(value, basetypid, 
      &seq->period, linear);
  }
  else /* temp->subtype == SEQUENCESET */
  {
    TSequenceSet *ts = (TSequenceSet *) temp;
    TSequence **sequences = palloc(sizeof(TSequence *) * ts->count);
    for (int i = 0; i < ts->count; i++)
    {
      const TSequence *seq = tsequenceset_seq_n(ts, i);
      sequences[i] = tsequence_from_base_internal(value, basetypid, 
        &seq->period, linear);
    }
    result = (Temporal *) tsequenceset_make_free(sequences, ts->count,
      NORMALIZE_NO);
  }
  return result;
}

/*****************************************************************************
 * Cast functions
 *****************************************************************************/

/**
 * Cast a temporal integer to an intrange.
 * Note that the temporal subtypes having with bounding box are
 * INSTANTSET, SEQUENCE, and SEQUENCESET
 */
RangeType *
tint_range(const Temporal *temp)
{
  ensure_valid_tempsubtype(temp->subtype);
  if (temp->subtype == INSTANT)
  {
    Datum value = tinstant_value((TInstant *) temp);
    return range_make(value, value, true, true, temp->basetypid);
  }

  TBOX *box;
  if (temp->subtype == INSTANTSET)
    box = tinstantset_bbox_ptr((TInstantSet *) temp);
  else if (temp->subtype == SEQUENCE)
    box = tsequence_bbox_ptr((TSequence *) temp);
  else /* temp->subtype == SEQUENCESET */
    box = tsequenceset_bbox_ptr((TSequenceSet *) temp);
  Datum min = Int32GetDatum(((int) box->xmin));
  Datum max = Int32GetDatum(((int) box->xmax));
  return range_make(min, max, true, true, INT4OID);
}

PG_FUNCTION_INFO_V1(tint_to_range);
/**
 * Cast the temporal integer value as an intrange
 */
PGDLLEXPORT Datum
tint_to_range(PG_FUNCTION_ARGS)
{
  Temporal *temp = PG_GETARG_TEMPORAL(0);
  RangeType *result = tint_range(temp);
  PG_FREE_IF_COPY(temp, 0);
  PG_RETURN_POINTER(result);
}

PG_FUNCTION_INFO_V1(tfloat_to_range);
/**
 * Cast the temporal integer value as an intrange
 */
PGDLLEXPORT Datum
tfloat_to_range(PG_FUNCTION_ARGS)
{
  Temporal *temp = PG_GETARG_TEMPORAL(0);
  RangeType *result;
  ensure_valid_tempsubtype(temp->subtype);
  if (temp->subtype == INSTANT)
  {
    Datum value = tinstant_value((TInstant *) temp);
    result = range_make(value, value, true, true, temp->basetypid);
  }
  else if (temp->subtype == INSTANTSET)
  {
    TBOX *box = tinstantset_bbox_ptr((TInstantSet *) temp);
    Datum min = Float8GetDatum(box->xmin);
    Datum max = Float8GetDatum(box->xmax);
    result = range_make(min, max, true, true, FLOAT8OID);
  }
  else if (temp->subtype == SEQUENCE)
    result = tfloatseq_range((TSequence *) temp);
  else /* temp->subtype == SEQUENCESET */
    result = tfloatseqset_to_range((TSequenceSet *) temp);
  PG_FREE_IF_COPY(temp, 0);
  PG_RETURN_POINTER(result);
}

/**
 * Cast the temporal integer value as a temporal float value
 *(dispatch function)
 */
Temporal *
tint_to_tfloat_internal(Temporal *temp)
{
  Temporal *result;
  if (temp->subtype == INSTANT)
    result = (Temporal *) tintinst_to_tfloatinst((TInstant *) temp);
  else if (temp->subtype == INSTANTSET)
    result = (Temporal *) tintinstset_to_tfloatinstset((TInstantSet *) temp);
  else if (temp->subtype == SEQUENCE)
    result = (Temporal *) tintseq_to_tfloatseq((TSequence *) temp);
  else /* temp->subtype == SEQUENCESET */
    result = (Temporal *) tintseqset_to_tfloatseqset((TSequenceSet *) temp);
  return result;
}

PG_FUNCTION_INFO_V1(tint_to_tfloat);
/**
 * Cast the temporal integer value as a temporal float value
 */
PGDLLEXPORT Datum
tint_to_tfloat(PG_FUNCTION_ARGS)
{
  Temporal *temp = PG_GETARG_TEMPORAL(0);
  Temporal *result = tint_to_tfloat_internal(temp);
  PG_FREE_IF_COPY(temp, 0);
  PG_RETURN_POINTER(result);
}

/**
 * Cast the temporal float value as a temporal integer value
 * (dispatch function)
 */
Temporal *
tfloat_to_tint_internal(Temporal *temp)
{
  Temporal *result;
  ensure_valid_tempsubtype(temp->subtype);
  if (temp->subtype == INSTANT)
    result = (Temporal *) tfloatinst_to_tintinst((TInstant *) temp);
  else if (temp->subtype == INSTANTSET)
    result = (Temporal *) tfloatinstset_to_tintinstset((TInstantSet *) temp);
  else if (temp->subtype == SEQUENCE)
    result = (Temporal *) tfloatseq_to_tintseq((TSequence *) temp);
  else /* temp->subtype == SEQUENCESET */
    result = (Temporal *) tfloatseqset_to_tintseqset((TSequenceSet *) temp);
  return result;
}

PG_FUNCTION_INFO_V1(tfloat_to_tint);
/**
 * Cast the temporal float value as a temporal integer value
 */
PGDLLEXPORT Datum
tfloat_to_tint(PG_FUNCTION_ARGS)
{
  Temporal *temp = PG_GETARG_TEMPORAL(0);
  Temporal *result = tfloat_to_tint_internal(temp);
  PG_FREE_IF_COPY(temp, 0);
  PG_RETURN_POINTER(result);
}

/**
 * Returns the bounding period on which the temporal value is defined
 * (dispatch function)
 */
void
temporal_period(Period *p, const Temporal *temp)
{
  ensure_valid_tempsubtype(temp->subtype);
  if (temp->subtype == INSTANT)
    tinstant_period(p, (TInstant *) temp);
  else if (temp->subtype == INSTANTSET)
    tinstantset_period(p, (TInstantSet *) temp);
  else if (temp->subtype == SEQUENCE)
    tsequence_period(p, (TSequence *) temp);
  else /* temp->subtype == SEQUENCESET */
    tsequenceset_period(p, (TSequenceSet *) temp);
  return;
}

PG_FUNCTION_INFO_V1(temporal_to_period);
/**
 * Returns the bounding period on which the temporal value is defined
 */
PGDLLEXPORT Datum
temporal_to_period(PG_FUNCTION_ARGS)
{
  Temporal *temp = PG_GETARG_TEMPORAL(0);
  Period *result = (Period *) palloc(sizeof(Period));
  temporal_period(result, temp);
  PG_FREE_IF_COPY(temp, 0);
  PG_RETURN_PERIOD(result);
}

/*****************************************************************************
 * Transformation functions
 *****************************************************************************/

PG_FUNCTION_INFO_V1(temporal_to_tinstant);
/**
 * Transform the temporal value into a temporal instant value
 */
PGDLLEXPORT Datum
temporal_to_tinstant(PG_FUNCTION_ARGS)
{
  Temporal *temp = PG_GETARG_TEMPORAL(0);
  Temporal *result;
  ensure_valid_tempsubtype(temp->subtype);
  if (temp->subtype == INSTANT)
    result = temporal_copy(temp);
  else if (temp->subtype == INSTANTSET)
    result = (Temporal *) tinstantset_to_tinstant((TInstantSet *) temp);
  else if (temp->subtype == SEQUENCE)
    result = (Temporal *) tsequence_to_tinstant((TSequence *) temp);
  else /* temp->subtype == SEQUENCESET */
    result = (Temporal *) tsequenceset_to_tinstant((TSequenceSet *) temp);
  PG_FREE_IF_COPY(temp, 0);
  PG_RETURN_POINTER(result);
}

PG_FUNCTION_INFO_V1(temporal_to_tinstantset);
/**
 * Transform the temporal value into a temporal instant set value
 */
PGDLLEXPORT Datum
temporal_to_tinstantset(PG_FUNCTION_ARGS)
{
  Temporal *temp = PG_GETARG_TEMPORAL(0);
  Temporal *result;
  ensure_valid_tempsubtype(temp->subtype);
  if (temp->subtype == INSTANT)
    result = (Temporal *) tinstant_to_tinstantset((TInstant *) temp);
  else if (temp->subtype == INSTANTSET)
    result = temporal_copy(temp);
  else if (temp->subtype == SEQUENCE)
    result = (Temporal *) tsequence_to_tinstantset((TSequence *) temp);
  else /* temp->subtype == SEQUENCESET */
    result = (Temporal *) tsequenceset_to_tinstantset((TSequenceSet *) temp);
  PG_FREE_IF_COPY(temp, 0);
  PG_RETURN_POINTER(result);
}

PG_FUNCTION_INFO_V1(temporal_to_tsequence);
/**
 * Transform the temporal value into a temporal sequence value
 */
PGDLLEXPORT Datum
temporal_to_tsequence(PG_FUNCTION_ARGS)
{
  Temporal *temp = PG_GETARG_TEMPORAL(0);
  Temporal *result;
  ensure_valid_tempsubtype(temp->subtype);
  if (temp->subtype == INSTANT)
    result = (Temporal *) tinstant_to_tsequence((TInstant *) temp,
      MOBDB_FLAGS_GET_CONTINUOUS(temp->flags));
  else if (temp->subtype == INSTANTSET)
    result = (Temporal *) tinstantset_to_tsequence((TInstantSet *) temp,
      MOBDB_FLAGS_GET_CONTINUOUS(temp->flags));
  else if (temp->subtype == SEQUENCE)
    result = temporal_copy(temp);
  else /* temp->subtype == SEQUENCESET */
    result = (Temporal *) tsequenceset_to_tsequence((TSequenceSet *) temp);
  PG_FREE_IF_COPY(temp, 0);
  PG_RETURN_POINTER(result);
}

PG_FUNCTION_INFO_V1(temporal_to_tsequenceset);
/**
 * Transform the temporal value into a temporal sequence set value
 */
PGDLLEXPORT Datum
temporal_to_tsequenceset(PG_FUNCTION_ARGS)
{
  Temporal *temp = PG_GETARG_TEMPORAL(0);
  Temporal *result;
  ensure_valid_tempsubtype(temp->subtype);
  if (temp->subtype == INSTANT)
    result = (Temporal *) tinstant_to_tsequenceset((TInstant *) temp,
      MOBDB_FLAGS_GET_CONTINUOUS(temp->flags));
  else if (temp->subtype == INSTANTSET)
    result = (Temporal *) tinstantset_to_tsequenceset((TInstantSet *) temp,
      MOBDB_FLAGS_GET_CONTINUOUS(temp->flags));
  else if (temp->subtype == SEQUENCE)
    result = (Temporal *) tsequence_to_tsequenceset((TSequence *) temp);
  else /* temp->subtype == SEQUENCESET */
    result = temporal_copy(temp);
  PG_FREE_IF_COPY(temp, 0);
  PG_RETURN_POINTER(result);
}

PG_FUNCTION_INFO_V1(tstep_to_linear);
/**
 * Transform the temporal value with continuous base type from stepwise
 * to linear interpolation
 */
PGDLLEXPORT Datum
tstep_to_linear(PG_FUNCTION_ARGS)
{
  Temporal *temp = PG_GETARG_TEMPORAL(0);
  ensure_seq_subtypes(temp->subtype);
  ensure_base_type_continuous(temp);

  if (MOBDB_FLAGS_GET_LINEAR(temp->flags))
    PG_RETURN_POINTER(temporal_copy(temp));

  Temporal *result;
  if (temp->subtype == SEQUENCE)
    result = (Temporal *) tstepseq_to_linear((TSequence *) temp);
  else /* temp->subtype == SEQUENCESET */
    result = (Temporal *) tstepseqset_to_linear((TSequenceSet *) temp);
  PG_FREE_IF_COPY(temp, 0);
  PG_RETURN_POINTER(result);
}

/*****************************************************************************
 * Accessor functions
 *****************************************************************************/

PG_FUNCTION_INFO_V1(temporal_subtype);
/**
 * Returns the string representation of the temporal type
 */
Datum temporal_subtype(PG_FUNCTION_ARGS)
{
  Temporal *temp = PG_GETARG_TEMPORAL(0);
  char str[12];
  ensure_valid_tempsubtype(temp->subtype);
  if (temp->subtype == INSTANT)
    strcpy(str, "Instant");
  else if (temp->subtype == INSTANTSET)
    strcpy(str, "InstantSet");
  else if (temp->subtype == SEQUENCE)
    strcpy(str, "Sequence");
  else /* temp->subtype == SEQUENCESET */
    strcpy(str, "SequenceSet");
  text *result = cstring_to_text(str);
  PG_FREE_IF_COPY(temp, 0);
  PG_RETURN_TEXT_P(result);
}

PG_FUNCTION_INFO_V1(temporal_interpolation);
/**
 * Returns the string representation of the temporal interpolation
 */
Datum temporal_interpolation(PG_FUNCTION_ARGS)
{
  Temporal *temp = PG_GETARG_TEMPORAL(0);
  char str[12];
  ensure_valid_tempsubtype(temp->subtype);
  if (temp->subtype == INSTANT || temp->subtype == INSTANTSET)
    strcpy(str, "Discrete");
  else if (temp->subtype == SEQUENCE || temp->subtype == SEQUENCESET)
  {
    if (MOBDB_FLAGS_GET_LINEAR(temp->flags))
      strcpy(str, "Linear");
    else
      strcpy(str, "Stepwise");
  }
  text *result = cstring_to_text(str);
  PG_FREE_IF_COPY(temp, 0);
  PG_RETURN_TEXT_P(result);
}


PG_FUNCTION_INFO_V1(temporal_mem_size);
/**
 * Returns the size in bytes of the temporal value
 */
PGDLLEXPORT Datum
temporal_mem_size(PG_FUNCTION_ARGS)
{
  Datum result = toast_datum_size(PG_GETARG_DATUM(0));
  PG_RETURN_DATUM(result);
}
/*
PGDLLEXPORT Datum
temporal_mem_size(PG_FUNCTION_ARGS)
{
  Temporal *temp = PG_GETARG_TEMPORAL(0);
  size_t result = VARSIZE(temp);
  PG_FREE_IF_COPY(temp, 0);
  PG_RETURN_INT32(result);
}
*/

/**
 * Returns the base values of the temporal value as a PostgreSQL array
 * (dispatch function)
 */
Datum
temporal_values_array(Temporal *temp)
{
  ArrayType *result;  /* make the compiler quiet */
  ensure_valid_tempsubtype(temp->subtype);
  if (temp->subtype == INSTANT)
    result = tinstant_values_array((TInstant *) temp);
  else if (temp->subtype == INSTANTSET)
    result = tinstantset_values_array((TInstantSet *) temp);
  else if (temp->subtype == SEQUENCE)
    result = tsequence_values_array((TSequence *) temp);
  else /* temp->subtype == SEQUENCESET */
    result = tsequenceset_values_array((TSequenceSet *) temp);
  return PointerGetDatum(result);
}

PG_FUNCTION_INFO_V1(temporal_get_values);
/**
 * Returns the base values of the temporal value as an array
 */
PGDLLEXPORT Datum
temporal_get_values(PG_FUNCTION_ARGS)
{
  Temporal *temp = PG_GETARG_TEMPORAL(0);
  Datum result = temporal_values_array(temp);
  PG_FREE_IF_COPY(temp, 0);
  PG_RETURN_POINTER(result);
}

/**
 * Returns the base values of the temporal float value as an array of ranges
 * (dispatch function)
 */
Datum
tfloat_ranges(const Temporal *temp)
{
  ArrayType *result;
  ensure_valid_tempsubtype(temp->subtype);
  if (temp->subtype == INSTANT)
    result = tfloatinst_ranges((TInstant *) temp);
  else if (temp->subtype == INSTANTSET)
    result = tfloatinstset_ranges((TInstantSet *) temp);
  else if (temp->subtype == SEQUENCE)
    result = tfloatseq_ranges((TSequence *) temp);
  else /* temp->subtype == SEQUENCESET */
    result = tfloatseqset_ranges((TSequenceSet *) temp);
  return PointerGetDatum(result);
}

PG_FUNCTION_INFO_V1(tfloat_get_ranges);
/**
 * Returns the base values of the temporal float value as an array
 * of ranges
 */
PGDLLEXPORT Datum
tfloat_get_ranges(PG_FUNCTION_ARGS)
{
  Temporal *temp = PG_GETARG_TEMPORAL(0);
  Datum result = tfloat_ranges(temp);
  PG_FREE_IF_COPY(temp, 0);
  PG_RETURN_POINTER(result);
}

PG_FUNCTION_INFO_V1(tinstant_get_value);
/**
 * Returns the base value of the temporal instant value
 */
PGDLLEXPORT Datum
tinstant_get_value(PG_FUNCTION_ARGS)
{
  Temporal *temp = PG_GETARG_TEMPORAL(0);
  if (temp->subtype != INSTANT)
    ereport(ERROR, (errcode(ERRCODE_INVALID_PARAMETER_VALUE),
      errmsg("Input must be a temporal instant")));

  TInstant *inst = (TInstant *) temp;
  Datum result = tinstant_value_copy(inst);
  PG_FREE_IF_COPY(temp, 0);
  PG_RETURN_DATUM(result);
}

/**
 * Returns the time on which the temporal value is defined as a period set
 * (dispatch function)
 */
PeriodSet *
temporal_get_time_internal(const Temporal *temp)
{
  PeriodSet *result;
  ensure_valid_tempsubtype(temp->subtype);
  if (temp->subtype == INSTANT)
    result = tinstant_get_time((TInstant *) temp);
  else if (temp->subtype == INSTANTSET)
    result = tinstantset_get_time((TInstantSet *) temp);
  else if (temp->subtype == SEQUENCE)
    result = tsequence_get_time((TSequence *) temp);
  else /* temp->subtype == SEQUENCESET */
    result = tsequenceset_get_time((TSequenceSet *) temp);
  return result;
}

PG_FUNCTION_INFO_V1(temporal_get_time);
/**
 * Returns the time on which the temporal value is defined as a period set
 */
PGDLLEXPORT Datum
temporal_get_time(PG_FUNCTION_ARGS)
{
  Temporal *temp = PG_GETARG_TEMPORAL(0);
  PeriodSet *result = temporal_get_time_internal(temp);
  PG_FREE_IF_COPY(temp, 0);
  PG_RETURN_POINTER(result);
}

PG_FUNCTION_INFO_V1(tinstant_timestamp);
/**
 * Returns the timestamp of the temporal instant value
 */
PGDLLEXPORT Datum
tinstant_timestamp(PG_FUNCTION_ARGS)
{
  Temporal *temp = PG_GETARG_TEMPORAL(0);
  if (temp->subtype != INSTANT)
    ereport(ERROR, (errcode(ERRCODE_INVALID_PARAMETER_VALUE),
      errmsg("Input must be a temporal instant")));

  TimestampTz result = ((TInstant *) temp)->t;
  PG_FREE_IF_COPY(temp, 0);
  PG_RETURN_TIMESTAMPTZ(result);
}

/**
 * Returns a pointer to the precomputed bounding box of the temporal value
 *
 * @return Returns NULL for temporal instant values since they do not have
 * precomputed bounding box.
 */
void *
temporal_bbox_ptr(const Temporal *temp)
{
  void *result = NULL;
  if (temp->subtype == INSTANTSET)
    result = tinstantset_bbox_ptr((TInstantSet *) temp);
  else if (temp->subtype == SEQUENCE)
    result = tsequence_bbox_ptr((TSequence *) temp);
  else if (temp->subtype == SEQUENCESET)
    result = tsequenceset_bbox_ptr((TSequenceSet *) temp);
  return result;
}

/**
 * Set the first argument to the bounding box of the temporal value
 *
 * For temporal instant values the bounding box must be computed.
 * For the other subtypes a copy of the precomputed bounding box
 * is made.
 */
void
temporal_bbox(void *box, const Temporal *temp)
{
  ensure_valid_tempsubtype(temp->subtype);
  if (temp->subtype == INSTANT)
    tinstant_make_bbox(box, (TInstant *) temp);
  else if (temp->subtype == INSTANTSET)
    tinstantset_bbox(box, (TInstantSet *) temp);
  else if (temp->subtype == SEQUENCE)
    tsequence_bbox(box, (TSequence *) temp);
  else /* temp->subtype == SEQUENCESET */
    tsequenceset_bbox(box, (TSequenceSet *) temp);
  return;
}

PG_FUNCTION_INFO_V1(tnumber_to_tbox);
/**
 * Returns the bounding box of the temporal value
 */
PGDLLEXPORT Datum
tnumber_to_tbox(PG_FUNCTION_ARGS)
{
  Temporal *temp = PG_GETARG_TEMPORAL(0);
  TBOX *result = palloc0(sizeof(TBOX));
  temporal_bbox(result, temp);
  PG_FREE_IF_COPY(temp, 0);
  PG_RETURN_POINTER(result);
}

/**
 * Returns the value range of the temporal integer value
 * (internal function)
 */
RangeType *
tnumber_value_range_internal(const Temporal *temp)
{
  RangeType *result = NULL;
  ensure_valid_tempsubtype(temp->subtype);
  if (temp->subtype == INSTANT)
  {
    Datum value = tinstant_value((TInstant *) temp);
    result = range_make(value, value, true, true, temp->basetypid);
  }
  else
  {
    TBOX *box = (TBOX *) temporal_bbox_ptr(temp);
    Datum min = 0, max = 0;
    ensure_tnumber_base_type(temp->basetypid);
    if (temp->basetypid == INT4OID)
    {
      min = Int32GetDatum((int)(box->xmin));
      max = Int32GetDatum((int)(box->xmax));
    }
    else /* temp->basetypid == FLOAT8OID */
    {
      min = Float8GetDatum(box->xmin);
      max = Float8GetDatum(box->xmax);
    }
    result = range_make(min, max, true, true, temp->basetypid);
  }
  return result;
}

PG_FUNCTION_INFO_V1(tnumber_value_range);
/**
 * Returns the value range of the temporal integer value
 */
PGDLLEXPORT Datum
tnumber_value_range(PG_FUNCTION_ARGS)
{
  Temporal *temp = PG_GETARG_TEMPORAL(0);
  RangeType *result = tnumber_value_range_internal(temp);
  PG_FREE_IF_COPY(temp, 0);
#if MOBDB_PGSQL_VERSION < 110000
  PG_RETURN_RANGE(result);
#else
  PG_RETURN_RANGE_P(result);
#endif
}

PG_FUNCTION_INFO_V1(temporal_start_value);
/**
 * Returns the start base value of the temporal value
 */
PGDLLEXPORT Datum
temporal_start_value(PG_FUNCTION_ARGS)
{
  Temporal *temp = PG_GETARG_TEMPORAL(0);
  Datum result;
  ensure_valid_tempsubtype(temp->subtype);
  if (temp->subtype == INSTANT)
    result = tinstant_value_copy((TInstant *) temp);
  else if (temp->subtype == INSTANTSET)
    result = tinstant_value_copy(tinstantset_inst_n((TInstantSet *) temp, 0));
  else if (temp->subtype == SEQUENCE)
    result = tinstant_value_copy(tsequence_inst_n((TSequence *) temp, 0));
  else /* temp->subtype == SEQUENCESET */
  {
    const TSequence *seq = tsequenceset_seq_n((TSequenceSet *) temp, 0);
    result = tinstant_value_copy(tsequence_inst_n(seq, 0));
  }
  PG_FREE_IF_COPY(temp, 0);
  PG_RETURN_DATUM(result);
}

PG_FUNCTION_INFO_V1(temporal_end_value);
/**
 * Returns the end base value of the temporal value
 */
PGDLLEXPORT Datum
temporal_end_value(PG_FUNCTION_ARGS)
{
  Temporal *temp = PG_GETARG_TEMPORAL(0);
  Datum result;
  ensure_valid_tempsubtype(temp->subtype);
  if (temp->subtype == INSTANT)
    result = tinstant_value_copy((TInstant *) temp);
  else if (temp->subtype == INSTANTSET)
    result = tinstant_value_copy(tinstantset_inst_n((TInstantSet *) temp,
      ((TInstantSet *) temp)->count - 1));
  else if (temp->subtype == SEQUENCE)
    result = tinstant_value_copy(tsequence_inst_n((TSequence *) temp,
      ((TSequence *) temp)->count - 1));
  else /* temp->subtype == SEQUENCESET */
  {
    const TSequence *seq = tsequenceset_seq_n((TSequenceSet *) temp,
      ((TSequenceSet *) temp)->count - 1);
    result = tinstant_value_copy(tsequence_inst_n(seq, seq->count - 1));
  }
  PG_FREE_IF_COPY(temp, 0);
  PG_RETURN_DATUM(result);
}

/**
 * Returns a pointer to the instant with minimum base value of the
 * temporal value.
 *
 * The function does not take into account whether the
 * instant is at an exclusive bound or not.
 *
 * @note Function used, e.g., for computing the shortest line between two
 *temporal points from their temporal distance
 */
const TInstant *
temporal_min_instant(const Temporal *temp)
{
  const TInstant *result;
  ensure_valid_tempsubtype(temp->subtype);
  if (temp->subtype == INSTANT)
    result = (TInstant *) temp;
  else if (temp->subtype == INSTANTSET)
    result = tinstantset_min_instant((TInstantSet *) temp);
  else if (temp->subtype == SEQUENCE)
    result = tsequence_min_instant((TSequence *) temp);
  else /* temp->subtype == SEQUENCESET */
    result = tsequenceset_min_instant((TSequenceSet *) temp);
  return result;
}

/**
 * Returns the minimum base value of the temporal value
 *(dispatch function)
 */
Datum
temporal_min_value_internal(const Temporal *temp)
{
  Datum result;
  ensure_valid_tempsubtype(temp->subtype);
  if (temp->subtype == INSTANT)
    result = tinstant_value_copy((TInstant *) temp);
  else if (temp->subtype == INSTANTSET)
    result = datum_copy(tinstantset_min_value((TInstantSet *) temp),
      temp->basetypid);
  else if (temp->subtype == SEQUENCE)
    result = datum_copy(tsequence_min_value((TSequence *) temp),
      temp->basetypid);
  else /* temp->subtype == SEQUENCESET */
    result = datum_copy(tsequenceset_min_value((TSequenceSet *) temp),
      temp->basetypid);
  return result;
}

PG_FUNCTION_INFO_V1(temporal_min_value);
/**
 * Returns the minimum base value of the temporal value
 */
PGDLLEXPORT Datum
temporal_min_value(PG_FUNCTION_ARGS)
{
  Temporal *temp = PG_GETARG_TEMPORAL(0);
  Datum result = temporal_min_value_internal(temp);
  PG_FREE_IF_COPY(temp, 0);
  PG_RETURN_DATUM(result);
}

PG_FUNCTION_INFO_V1(temporal_max_value);
/**
 * Returns the maximum base value of the temporal value
 */
Datum
temporal_max_value(PG_FUNCTION_ARGS)
{
  Temporal *temp = PG_GETARG_TEMPORAL(0);
  Datum result;
  ensure_valid_tempsubtype(temp->subtype);
  if (temp->subtype == INSTANT)
    result = tinstant_value_copy((TInstant *) temp);
  else if (temp->subtype == INSTANTSET)
    result = datum_copy(tinstantset_max_value((TInstantSet *) temp),
      temp->basetypid);
  else if (temp->subtype == SEQUENCE)
    result = datum_copy(tsequence_max_value((TSequence *) temp),
      temp->basetypid);
  else /* temp->subtype == SEQUENCESET */
    result = datum_copy(tsequenceset_max_value((TSequenceSet *) temp),
      temp->basetypid);
  PG_FREE_IF_COPY(temp, 0);
  PG_RETURN_DATUM(result);
}

PG_FUNCTION_INFO_V1(temporal_timespan);
/**
 * Returns the timespan of the temporal value
 */
PGDLLEXPORT Datum
temporal_timespan(PG_FUNCTION_ARGS)
{
  Temporal *temp = PG_GETARG_TEMPORAL(0);
  Datum result;
  ensure_valid_tempsubtype(temp->subtype);
  if (temp->subtype == INSTANT)
  {
    Interval *interval = (Interval *) palloc(sizeof(Interval));
    interval->month = interval->day =  0;
    interval->time = (TimeOffset) 0;
    result = PointerGetDatum(interval);
  }
  else if (temp->subtype == INSTANTSET)
    result = tinstantset_timespan((TInstantSet *) temp);
  else if (temp->subtype == SEQUENCE)
    result = tsequence_duration((TSequence *) temp);
  else /* temp->subtype == SEQUENCESET */
    result = tsequenceset_timespan((TSequenceSet *) temp);
  PG_FREE_IF_COPY(temp, 0);
  PG_RETURN_DATUM(result);
}

PG_FUNCTION_INFO_V1(temporal_duration);
/**
 * Returns the duration of the temporal value
 */
PGDLLEXPORT Datum
temporal_duration(PG_FUNCTION_ARGS)
{
  Temporal *temp = PG_GETARG_TEMPORAL(0);
  Datum result;
  ensure_valid_tempsubtype(temp->subtype);
  if (temp->subtype == INSTANT || temp->subtype == INSTANTSET)
  {
    Interval *interval = (Interval *) palloc(sizeof(Interval));
    interval->month = interval->day = 0;
    interval->time = (TimeOffset) 0;
    result = PointerGetDatum(interval);
  }
  else if (temp->subtype == SEQUENCE)
    result = tsequence_duration((TSequence *) temp);
  else /* temp->subtype == SEQUENCESET */
    result = tsequenceset_duration((TSequenceSet *) temp);
  PG_FREE_IF_COPY(temp, 0);
  PG_RETURN_DATUM(result);
}

PG_FUNCTION_INFO_V1(temporal_num_sequences);
/**
 * Returns the number of sequences of the temporal sequence (set) value
 */
PGDLLEXPORT Datum
temporal_num_sequences(PG_FUNCTION_ARGS)
{
  Temporal *temp = PG_GETARG_TEMPORAL(0);
  ensure_seq_subtypes(temp->subtype);
  int result = 1;
  if (temp->subtype == SEQUENCESET)
    result = ((TSequenceSet *) temp)->count;
  PG_FREE_IF_COPY(temp, 0);
  PG_RETURN_INT32(result);
}

PG_FUNCTION_INFO_V1(temporal_start_sequence);
/**
 * Returns the start sequence of the temporal sequence (set) value
 */
PGDLLEXPORT Datum
temporal_start_sequence(PG_FUNCTION_ARGS)
{
  Temporal *temp = PG_GETARG_TEMPORAL(0);
  ensure_seq_subtypes(temp->subtype);
  TSequence *result;
  if (temp->subtype == SEQUENCE)
    result = tsequence_copy((TSequence *) temp);
  else
    result = tsequence_copy(tsequenceset_seq_n((TSequenceSet *) temp, 0));
  PG_FREE_IF_COPY(temp, 0);
  PG_RETURN_POINTER(result);
}

PG_FUNCTION_INFO_V1(temporal_end_sequence);
/**
 * Returns the end sequence of the temporal sequence (set) value
 */
PGDLLEXPORT Datum
temporal_end_sequence(PG_FUNCTION_ARGS)
{
  Temporal *temp = PG_GETARG_TEMPORAL(0);
  ensure_seq_subtypes(temp->subtype);
  TSequence *result;
  if (temp->subtype == SEQUENCE)
    result = tsequence_copy((TSequence *) temp);
  else
  {
    TSequenceSet *ts = (TSequenceSet *) temp;
    result = tsequence_copy(tsequenceset_seq_n(ts, ts->count - 1));
  }
  PG_FREE_IF_COPY(temp, 0);
  PG_RETURN_POINTER(result);
}

PG_FUNCTION_INFO_V1(temporal_sequence_n);
/**
 * Returns the n-th sequence of the temporal sequence (set) value
 */
PGDLLEXPORT Datum
temporal_sequence_n(PG_FUNCTION_ARGS)
{
  Temporal *temp = PG_GETARG_TEMPORAL(0);
  ensure_seq_subtypes(temp->subtype);
  int i = PG_GETARG_INT32(1); /* Assume 1-based */
  TSequence *result = NULL;
  if (temp->subtype == SEQUENCE)
  {
    if (i == 1)
      result = tsequence_copy((TSequence *) temp);
  }
  else
  {
    TSequenceSet *ts = (TSequenceSet *) temp;
    if (i >= 1 && i <= ts->count)
      result = tsequence_copy(tsequenceset_seq_n(ts, i - 1));
  }
  PG_FREE_IF_COPY(temp, 0);
  if (result == NULL)
    PG_RETURN_NULL();
  PG_RETURN_POINTER(result);
}

PG_FUNCTION_INFO_V1(temporal_sequences);
/**
 * Returns the sequences of the temporal sequence (set) value as
 * an array
 */
PGDLLEXPORT Datum
temporal_sequences(PG_FUNCTION_ARGS)
{
  Temporal *temp = PG_GETARG_TEMPORAL(0);
  ArrayType *result;
  if (temp->subtype == INSTANT)
    result = tinstant_sequences_array((TInstant *) temp);
  else if (temp->subtype == INSTANTSET)
    result = tinstantset_sequences_array((TInstantSet *) temp);
  else if (temp->subtype == SEQUENCE)
    result = temporalarr_to_array((const Temporal **) &temp, 1);
  else /* temp->subtype == SEQUENCE */
    result = tsequenceset_sequences_array((TSequenceSet *) temp);
  PG_FREE_IF_COPY(temp, 0);
  PG_RETURN_ARRAYTYPE_P(result);
}

PG_FUNCTION_INFO_V1(temporal_segments);
/**
 * Returns the segments of the temporal sequence (set) value as
 * an array
 */
PGDLLEXPORT Datum
temporal_segments(PG_FUNCTION_ARGS)
{
  Temporal *temp = PG_GETARG_TEMPORAL(0);
  ArrayType *result;
  if (temp->subtype == INSTANT)
    result = tinstant_sequences_array((TInstant *) temp);
  else if (temp->subtype == INSTANTSET)
    result = tinstantset_sequences_array((TInstantSet *) temp);
  else if (temp->subtype == SEQUENCE)
    result = tsequence_segments_array((TSequence *) temp);
  else
    result = tsequenceset_segments_array((TSequenceSet *) temp);
  PG_FREE_IF_COPY(temp, 0);
  PG_RETURN_ARRAYTYPE_P(result);
}

PG_FUNCTION_INFO_V1(temporal_num_instants);
/**
 * Returns the number of distinct instants of the temporal value
 */
PGDLLEXPORT Datum
temporal_num_instants(PG_FUNCTION_ARGS)
{
  Temporal *temp = PG_GETARG_TEMPORAL(0);
  int result;
  ensure_valid_tempsubtype(temp->subtype);
  if (temp->subtype == INSTANT)
    result = 1;
  else if (temp->subtype == INSTANTSET)
    result = ((TInstantSet *) temp)->count;
  else if (temp->subtype == SEQUENCE)
    result = ((TSequence *) temp)->count;
  else /* temp->subtype == SEQUENCESET */
    result = tsequenceset_num_instants((TSequenceSet *) temp);
  PG_FREE_IF_COPY(temp, 0);
  PG_RETURN_INT32(result);
}

PG_FUNCTION_INFO_V1(temporal_start_instant);
/**
 * Returns the start instant of the temporal value
 */
PGDLLEXPORT Datum
temporal_start_instant(PG_FUNCTION_ARGS)
{
  Temporal *temp = PG_GETARG_TEMPORAL(0);
  TInstant *result;
  ensure_valid_tempsubtype(temp->subtype);
  if (temp->subtype == INSTANT)
    result = tinstant_copy((TInstant *) temp);
  else if (temp->subtype == INSTANTSET)
    result = tinstant_copy(tinstantset_inst_n((TInstantSet *) temp, 0));
  else if (temp->subtype == SEQUENCE)
    result = tinstant_copy(tsequence_inst_n((TSequence *) temp, 0));
  else /* temp->subtype == SEQUENCESET */
  {
    const TSequence *seq = tsequenceset_seq_n((TSequenceSet *) temp, 0);
    result = tinstant_copy(tsequence_inst_n(seq, 0));
  }
  PG_FREE_IF_COPY(temp, 0);
  PG_RETURN_POINTER(result);
}

/**
 * Returns the end instant of the temporal value (internal function).
 * @note This function is used for validity testing and thus returns a
 * pointer to the last instant.
 */
const TInstant *
temporal_end_instant_internal(const Temporal *temp)
{
  const TInstant *result;
  ensure_valid_tempsubtype(temp->subtype);
  if (temp->subtype == INSTANT)
    result = (TInstant *) temp;
  else if (temp->subtype == INSTANTSET)
    result = tinstantset_inst_n((TInstantSet *) temp, ((TInstantSet *) temp)->count - 1);
  else if (temp->subtype == SEQUENCE)
    result = tsequence_inst_n((TSequence *) temp, ((TSequence *) temp)->count - 1);
  else /* temp->subtype == SEQUENCESET */
  {
    const TSequence *seq = tsequenceset_seq_n((TSequenceSet *) temp,
      ((TSequenceSet *) temp)->count - 1);
    result = tsequence_inst_n(seq, seq->count - 1);
  }
  return result;
}

PG_FUNCTION_INFO_V1(temporal_end_instant);
/**
 * Returns the end instant of the temporal value
 */
PGDLLEXPORT Datum
temporal_end_instant(PG_FUNCTION_ARGS)
{
  Temporal *temp = PG_GETARG_TEMPORAL(0);
  TInstant *result = tinstant_copy(temporal_end_instant_internal(temp));
  PG_FREE_IF_COPY(temp, 0);
  PG_RETURN_POINTER(result);
}

/**
 * Returns the n-th instant of the temporal instant set or
 * a temporal sequence value.
 */
const TInstant *
tinstarr_inst_n(const Temporal *temp, int n)
{
  assert(temp->subtype == INSTANTSET || temp->subtype == SEQUENCE);
  if (temp->subtype == INSTANTSET)
    return tinstantset_inst_n((TInstantSet *) temp, n);
  else
    return tsequence_inst_n((TSequence *) temp, n);
}

PG_FUNCTION_INFO_V1(temporal_instant_n);
/**
 * Returns the n-th instant of the temporal value
 */
PGDLLEXPORT Datum
temporal_instant_n(PG_FUNCTION_ARGS)
{
  Temporal *temp = PG_GETARG_TEMPORAL(0);
  int n = PG_GETARG_INT32(1); /* Assume 1-based */
  TInstant *result = NULL;
  ensure_valid_tempsubtype(temp->subtype);
  if (temp->subtype == INSTANT)
  {
    if (n == 1)
      result = tinstant_copy((TInstant *) temp);
  }
  else if (temp->subtype == INSTANTSET)
  {
    if (n >= 1 && n <= ((TInstantSet *) temp)->count)
      result = tinstant_copy(
        tinstantset_inst_n((TInstantSet *) temp, n - 1));
  }
  else if (temp->subtype == SEQUENCE)
  {
    if (n >= 1 && n <= ((TSequence *) temp)->count)
      result = tinstant_copy(
        tsequence_inst_n((TSequence *) temp, n - 1));
  }
  else /* temp->subtype == SEQUENCESET */
  {
    /* This test is necessary since the n-th DISTINCT instant is requested */
    if (n >= 1 && n <= ((TSequenceSet *) temp)->totalcount)
    {
      const TInstant *inst = tsequenceset_inst_n((TSequenceSet *) temp, n);
      if (inst != NULL)
        result = tinstant_copy(inst);
    }
  }
  PG_FREE_IF_COPY(temp, 0);
  if (result == NULL)
    PG_RETURN_NULL();
  PG_RETURN_POINTER(result);
}

PG_FUNCTION_INFO_V1(temporal_instants);
/**
 * Returns the distinct instants of the temporal value as an array
 */
PGDLLEXPORT Datum
temporal_instants(PG_FUNCTION_ARGS)
{
  Temporal *temp = PG_GETARG_TEMPORAL(0);
  ArrayType *result;
  ensure_valid_tempsubtype(temp->subtype);
  if (temp->subtype == INSTANT)
    result = tinstant_instants_array((TInstant *) temp);
  else if (temp->subtype == INSTANTSET)
    result = tinstantset_instants_array((TInstantSet *) temp);
  else if (temp->subtype == SEQUENCE)
    result = tsequence_instants_array((TSequence *) temp);
  else /* temp->subtype == SEQUENCESET */
    result = tsequenceset_instants_array((TSequenceSet *) temp);
  PG_FREE_IF_COPY(temp, 0);
  PG_RETURN_ARRAYTYPE_P(result);
}

/**
 * Returns the start timestamp of the temporal value
 * (dispatch function)
 */
TimestampTz
temporal_start_timestamp_internal(const Temporal *temp)
{
  TimestampTz result;
  ensure_valid_tempsubtype(temp->subtype);
  if (temp->subtype == INSTANT)
    result = ((TInstant *) temp)->t;
  else if (temp->subtype == INSTANTSET)
    result = tinstantset_inst_n((TInstantSet *) temp, 0)->t;
  else if (temp->subtype == SEQUENCE)
    result = tsequence_start_timestamp((TSequence *) temp);
  else /* temp->subtype == SEQUENCESET */
    result = tsequenceset_start_timestamp((TSequenceSet *) temp);
  return result;
}

PG_FUNCTION_INFO_V1(temporal_start_timestamp);
/**
 * Returns the start timestamp of the temporal value
 */
PGDLLEXPORT Datum
temporal_start_timestamp(PG_FUNCTION_ARGS)
{
  Temporal *temp = PG_GETARG_TEMPORAL(0);
  TimestampTz result = temporal_start_timestamp_internal(temp);
  PG_FREE_IF_COPY(temp, 0);
  PG_RETURN_TIMESTAMPTZ(result);
}

PG_FUNCTION_INFO_V1(temporal_end_timestamp);
/**
 * Returns the end timestamp of the temporal value
 */
PGDLLEXPORT Datum
temporal_end_timestamp(PG_FUNCTION_ARGS)
{
  Temporal *temp = PG_GETARG_TEMPORAL(0);
  TimestampTz result;
  ensure_valid_tempsubtype(temp->subtype);
  if (temp->subtype == INSTANT)
    result = ((TInstant *) temp)->t;
  else if (temp->subtype == INSTANTSET)
    result = tinstantset_inst_n((TInstantSet *) temp, ((TInstantSet *) temp)->count - 1)->t;
  else if (temp->subtype == SEQUENCE)
    result = tsequence_end_timestamp((TSequence *) temp);
  else /* temp->subtype == SEQUENCESET */
    result = tsequenceset_end_timestamp((TSequenceSet *) temp);
  PG_FREE_IF_COPY(temp, 0);
  PG_RETURN_TIMESTAMPTZ(result);
}

PG_FUNCTION_INFO_V1(temporal_num_timestamps);
/**
 * Returns the number of distinct timestamps of the temporal value
 */
PGDLLEXPORT Datum
temporal_num_timestamps(PG_FUNCTION_ARGS)
{
  Temporal *temp = PG_GETARG_TEMPORAL(0);
  int result;
  ensure_valid_tempsubtype(temp->subtype);
  if (temp->subtype == INSTANT)
    result = 1;
  else if (temp->subtype == INSTANTSET)
    result = ((TInstantSet *) temp)->count;
  else if (temp->subtype == SEQUENCE)
    result = ((TSequence *) temp)->count;
  else /* temp->subtype == SEQUENCESET */
    result = tsequenceset_num_timestamps((TSequenceSet *) temp);
  PG_FREE_IF_COPY(temp, 0);
  PG_RETURN_POINTER(result);
}

PG_FUNCTION_INFO_V1(temporal_timestamp_n);
/**
 * Returns the n-th distinct timestamp of the temporal value
 */
PGDLLEXPORT Datum
temporal_timestamp_n(PG_FUNCTION_ARGS)
{
  Temporal *temp = PG_GETARG_TEMPORAL(0);
  int n = PG_GETARG_INT32(1); /* Assume 1-based */
  TimestampTz result;
  bool found = false;
  ensure_valid_tempsubtype(temp->subtype);
  if (temp->subtype == INSTANT)
  {
    if (n == 1)
    {
      found = true;
      result = ((TInstant *) temp)->t;
    }
  }
  else if (temp->subtype == INSTANTSET)
  {
    if (n >= 1 && n <= ((TInstantSet *) temp)->count)
    {
      found = true;
      result = (tinstantset_inst_n((TInstantSet *) temp, n - 1))->t;
    }
  }
  else if (temp->subtype == SEQUENCE)
  {
    if (n >= 1 && n <= ((TSequence *) temp)->count)
    {
      found = true;
      result = (tsequence_inst_n((TSequence *) temp, n - 1))->t;
    }
  }
  else /* temp->subtype == SEQUENCESET */
    found = tsequenceset_timestamp_n((TSequenceSet *) temp, n, &result);
  PG_FREE_IF_COPY(temp, 0);
  if (!found)
    PG_RETURN_NULL();
  PG_RETURN_TIMESTAMPTZ(result);
}

PG_FUNCTION_INFO_V1(temporal_timestamps);
/**
 * Returns the distinct timestamps of the temporal value as an array
 */
PGDLLEXPORT Datum
temporal_timestamps(PG_FUNCTION_ARGS)
{
  Temporal *temp = PG_GETARG_TEMPORAL(0);
  ArrayType *result;
  ensure_valid_tempsubtype(temp->subtype);
  if (temp->subtype == INSTANT)
    result = tinstant_timestamps((TInstant *) temp);
  else if (temp->subtype == INSTANTSET)
    result = tinstantset_timestamps((TInstantSet *) temp);
  else if (temp->subtype == SEQUENCE)
    result = tsequence_timestamps((TSequence *) temp);
  else /* temp->subtype == SEQUENCESET */
    result = tsequenceset_timestamps((TSequenceSet *) temp);
  PG_FREE_IF_COPY(temp, 0);
  PG_RETURN_ARRAYTYPE_P(result);
}

/**
 * Shift and/or scale the time span of the temporal value by the two intervals
 * (internal function)
 *
 * @param[in] temp Temporal value
 * @param[in] shift True when a shift of the timespan must be performed
 * @param[in] tscale True when a scale of the timespan must be performed
 * @param[in] start Interval for shift
 * @param[in] duration Interval for scale
 * @pre The duration is greater than 0 if is not NULL
 */
Temporal *
temporal_shift_tscale_internal(Temporal *temp, bool shift, bool tscale,
  Interval *start, Interval *duration)
{
  assert(start != NULL || duration != NULL);
  Temporal *result;
  ensure_valid_tempsubtype(temp->subtype);
  if (temp->subtype == INSTANT)
    result = (start != NULL) ?
      (Temporal *) tinstant_shift((TInstant *) temp, start) :
      (Temporal *) tinstant_copy((TInstant *) temp);
  else if (temp->subtype == INSTANTSET)
    result = (Temporal *) tinstantset_shift_tscale((TInstantSet *) temp,
    start, duration);
  else if (temp->subtype == SEQUENCE)
    result = (Temporal *) tsequence_shift_tscale((TSequence *) temp,
      start, duration);
  else /* temp->subtype == SEQUENCESET */
    result = (Temporal *) tsequenceset_shift_tscale((TSequenceSet *) temp,
      start, duration);
  return result;
}

PG_FUNCTION_INFO_V1(temporal_shift);
/**
 * Shift the time span of the temporal value by the interval
 */
PGDLLEXPORT Datum
temporal_shift(PG_FUNCTION_ARGS)
{
  Temporal *temp = PG_GETARG_TEMPORAL(0);
  Interval *start = PG_GETARG_INTERVAL_P(1);
  Temporal *result = temporal_shift_tscale_internal(temp, true, false,
    start, NULL);
  PG_FREE_IF_COPY(temp, 0);
  PG_RETURN_POINTER(result);
}

PG_FUNCTION_INFO_V1(temporal_tscale);
/**
 * Scale the time span of the temporal value by the interval
 */
PGDLLEXPORT Datum
temporal_tscale(PG_FUNCTION_ARGS)
{
  Temporal *temp = PG_GETARG_TEMPORAL(0);
  Interval *duration = PG_GETARG_INTERVAL_P(1);
  ensure_valid_duration(duration);
  Temporal *result = temporal_shift_tscale_internal(temp, false, true,
    NULL, duration);
  PG_FREE_IF_COPY(temp, 0);
  PG_RETURN_POINTER(result);
}

PG_FUNCTION_INFO_V1(temporal_shift_tscale);
/**
 * Shift and scale the time span of the temporal value by the two intervals
 */
PGDLLEXPORT Datum
temporal_shift_tscale(PG_FUNCTION_ARGS)
{
  Temporal *temp = PG_GETARG_TEMPORAL(0);
  Interval *start = PG_GETARG_INTERVAL_P(1);
  Interval *duration = PG_GETARG_INTERVAL_P(2);
  ensure_valid_duration(duration);
  Temporal *result = temporal_shift_tscale_internal(temp, true, true,
    start, duration);
  PG_RETURN_POINTER(result);
}

/*****************************************************************************
 * Bounding box tests for the ever/always comparison operators
 *****************************************************************************/

/**
 * Returns true if the bounding box of the temporal value is ever equal to
 * the base value
 */
bool
temporal_bbox_ev_al_eq(const Temporal *temp, Datum value, bool ever)
{
  /* Bounding box test */
  if (tnumber_base_type(temp->basetypid))
  {
    TBOX box;
    memset(&box, 0, sizeof(TBOX));
    temporal_bbox(&box, temp);
    double d = datum_double(value, temp->basetypid);
    return (ever && box.xmin <= d && d <= box.xmax) ||
      (!ever && box.xmin == d && d == box.xmax);
  }
  else if (tspatial_base_type(temp->basetypid))
  {
    STBOX box1, box2;
    memset(&box1, 0, sizeof(STBOX));
    memset(&box2, 0, sizeof(STBOX));
    temporal_bbox(&box1, temp);
<<<<<<< HEAD
    Datum geom = value;
    if (!tgeo_base_type(temp->basetypid))
      geom = npoint_as_geom_internal(DatumGetNpoint(value));
    geo_to_stbox_internal(&box2, (GSERIALIZED *)DatumGetPointer(geom));
    if (!tgeo_base_type(temp->basetypid))
      pfree(DatumGetPointer(geom));
=======
    geo_to_stbox_internal(&box2, (GSERIALIZED *) DatumGetPointer(value));
>>>>>>> 3043fd3f
    return (ever && contains_stbox_stbox_internal(&box1, &box2)) ||
      (!ever && same_stbox_stbox_internal(&box1, &box2));
  }
  return true;
}

/**
 * Returns true if the bounding box of the temporal value is ever/always less
 * than or equal to the base value. The same test is used for both since the
 * bounding box does not distinguish between the inclusive/exclusive bounds.
 *
 * @param[in] temp Temporal value
 * @param[in] value Base value
 * @param[in] ever True when testing ever false when testing always
 */
bool
temporal_bbox_ev_al_lt_le(const Temporal *temp, Datum value, bool ever)
{
  if (tnumber_base_type(temp->basetypid))
  {
    TBOX box;
    memset(&box, 0, sizeof(TBOX));
    temporal_bbox(&box, temp);
    double d = datum_double(value, temp->basetypid);
    if ((ever && d < box.xmin) || (!ever && d < box.xmax))
      return false;
  }
  return true;
}

/*****************************************************************************
 * Ever/always comparison operators
 *****************************************************************************/

/**
 * Returns true if the temporal value is ever equal to the base value
 * (internal function)
 */
bool
temporal_ever_eq_internal(const Temporal *temp, Datum value)
{
  bool result;
  ensure_valid_tempsubtype(temp->subtype);
  if (temp->subtype == INSTANT)
    result = tinstant_ever_eq((TInstant *) temp, value);
  else if (temp->subtype == INSTANTSET)
    result = tinstantset_ever_eq((TInstantSet *) temp, value);
  else if (temp->subtype == SEQUENCE)
    result = tsequence_ever_eq((TSequence *) temp, value);
  else /* temp->subtype == SEQUENCESET */
    result = tsequenceset_ever_eq((TSequenceSet *) temp, value);
  return result;
}

/**
 * Returns true if the temporal value is always equal to the base value
 * (internal function)
 */
bool
temporal_always_eq_internal(const Temporal *temp, Datum value)
{
  bool result;
  ensure_valid_tempsubtype(temp->subtype);
  if (temp->subtype == INSTANT)
    result = tinstant_always_eq((TInstant *) temp, value);
  else if (temp->subtype == INSTANTSET)
    result = tinstantset_always_eq((TInstantSet *) temp, value);
  else if (temp->subtype == SEQUENCE)
    result = tsequence_always_eq((TSequence *) temp, value);
  else /* temp->subtype == SEQUENCESET */
    result = tsequenceset_always_eq((TSequenceSet *) temp, value);
  return result;
}

/**
 * Returns true if the temporal value is ever less than the base value
 * (internal function)
 */
bool
temporal_ever_lt_internal(const Temporal *temp, Datum value)
{
  bool result;
  ensure_valid_tempsubtype(temp->subtype);
  if (temp->subtype == INSTANT)
    result = tinstant_ever_lt((TInstant *) temp, value);
  else if (temp->subtype == INSTANTSET)
    result = tinstantset_ever_lt((TInstantSet *) temp, value);
  else if (temp->subtype == SEQUENCE)
    result = tsequence_ever_lt((TSequence *) temp, value);
  else /* temp->subtype == SEQUENCESET */
    result = tsequenceset_ever_lt((TSequenceSet *) temp, value);
  return result;
}

/**
 * Returns true if the temporal value is always less than the base value
 * (internal function)
 */
bool
temporal_always_lt_internal(const Temporal *temp, Datum value)
{
  bool result;
  ensure_valid_tempsubtype(temp->subtype);
  if (temp->subtype == INSTANT)
    result = tinstant_always_lt((TInstant *) temp, value);
  else if (temp->subtype == INSTANTSET)
    result = tinstantset_always_lt((TInstantSet *) temp, value);
  else if (temp->subtype == SEQUENCE)
    result = tsequence_always_lt((TSequence *) temp, value);
  else /* temp->subtype == SEQUENCESET */
    result = tsequenceset_always_lt((TSequenceSet *) temp, value);
  return result;
}

/**
 * Returns true if the temporal value is ever less than or equal to
 * the base value (internal function)
 */
bool
temporal_ever_le_internal(const Temporal *temp, Datum value)
{
  bool result;
  ensure_valid_tempsubtype(temp->subtype);
  if (temp->subtype == INSTANT)
    result = tinstant_ever_le((TInstant *) temp, value);
  else if (temp->subtype == INSTANTSET)
    result = tinstantset_ever_le((TInstantSet *) temp, value);
  else if (temp->subtype == SEQUENCE)
    result = tsequence_ever_le((TSequence *) temp, value);
  else /* temp->subtype == SEQUENCESET */
    result = tsequenceset_ever_le((TSequenceSet *) temp, value);
  return result;
}

/**
 * Returns true if the temporal value is always less than or equal to
 * the base value (internal function)
 */
bool
temporal_always_le_internal(const Temporal *temp, Datum value)
{
  bool result;
  ensure_valid_tempsubtype(temp->subtype);
  if (temp->subtype == INSTANT)
    result = tinstant_always_le((TInstant *) temp, value);
  else if (temp->subtype == INSTANTSET)
    result = tinstantset_always_le((TInstantSet *) temp, value);
  else if (temp->subtype == SEQUENCE)
    result = tsequence_always_le((TSequence *) temp, value);
  else /* temp->subtype == SEQUENCESET */
    result = tsequenceset_always_le((TSequenceSet *) temp, value);
  return result;
}

/*****************************************************************************/

/**
 * Generic function for the temporal ever/always comparison operators
 *
 * @param[in] fcinfo Catalog information about the external function
 * @param[in] func Specific function for the ever/always comparison
 */
Datum
temporal_ev_al_comp(FunctionCallInfo fcinfo,
  bool (*func)(const Temporal *, Datum))
{
  Temporal *temp = PG_GETARG_TEMPORAL(0);
  Datum value = PG_GETARG_ANYDATUM(1);
  /* For temporal points test that the geometry is not empty */
  if (tspatial_base_type(temp->basetypid))
  {
    GSERIALIZED *gs = (GSERIALIZED *) DatumGetPointer(value);
    ensure_point_type(gs);
    ensure_same_srid_tpoint_gs(temp, gs);
    ensure_same_dimensionality_tpoint_gs(temp, gs);
    if (gserialized_is_empty(gs))
    {
      PG_FREE_IF_COPY(temp, 0);
      PG_RETURN_BOOL(false);
    }
  }
  bool result = func(temp, value);
  PG_FREE_IF_COPY(temp, 0);
  DATUM_FREE_IF_COPY(value, temp->basetypid, 1);
  PG_RETURN_BOOL(result);
}

/*****************************************************************************/

PG_FUNCTION_INFO_V1(temporal_ever_eq);
/**
 * Returns true if the temporal value is ever equal to the base value
 */
PGDLLEXPORT Datum
temporal_ever_eq(PG_FUNCTION_ARGS)
{
  return temporal_ev_al_comp(fcinfo, &temporal_ever_eq_internal);
}

PG_FUNCTION_INFO_V1(temporal_always_eq);
/**
 * Returns true if the temporal value is always equal to the base value
 */
PGDLLEXPORT Datum
temporal_always_eq(PG_FUNCTION_ARGS)
{
  return temporal_ev_al_comp(fcinfo, &temporal_always_eq_internal);
}

PG_FUNCTION_INFO_V1(temporal_ever_ne);
/**
 * Returns true if the temporal value is ever different from the base value
 */
PGDLLEXPORT Datum
temporal_ever_ne(PG_FUNCTION_ARGS)
{
  return ! temporal_ev_al_comp(fcinfo, &temporal_always_eq_internal);
}

PG_FUNCTION_INFO_V1(temporal_always_ne);
/**
 * Returns true if the temporal value is always different from the base value
 */
PGDLLEXPORT Datum
temporal_always_ne(PG_FUNCTION_ARGS)
{
  return ! temporal_ev_al_comp(fcinfo, &temporal_ever_eq_internal);
}

/*****************************************************************************/

PG_FUNCTION_INFO_V1(temporal_ever_lt);
/**
 * Returns true if the temporal value is ever less than the base value
 */
PGDLLEXPORT Datum
temporal_ever_lt(PG_FUNCTION_ARGS)
{
  return temporal_ev_al_comp(fcinfo, &temporal_ever_lt_internal);
}

PG_FUNCTION_INFO_V1(temporal_always_lt);
/**
 * Returns true if the temporal value is always less than the base value
 */
PGDLLEXPORT Datum
temporal_always_lt(PG_FUNCTION_ARGS)
{
  return temporal_ev_al_comp(fcinfo, &temporal_always_lt_internal);
}

PG_FUNCTION_INFO_V1(temporal_ever_le);
/**
 * Returns true if the temporal value is ever less than or equal to the base value
 */
PGDLLEXPORT Datum
temporal_ever_le(PG_FUNCTION_ARGS)
{
  return temporal_ev_al_comp(fcinfo, &temporal_ever_le_internal);
}

PG_FUNCTION_INFO_V1(temporal_always_le);
/**
 * Returns true if the temporal value is always less than or equal to the base value
 */
PGDLLEXPORT Datum
temporal_always_le(PG_FUNCTION_ARGS)
{
  return temporal_ev_al_comp(fcinfo, &temporal_always_le_internal);
}

PG_FUNCTION_INFO_V1(temporal_ever_gt);
/**
 * Returns true if the temporal value is ever greater than the base value
 */
PGDLLEXPORT Datum
temporal_ever_gt(PG_FUNCTION_ARGS)
{
  return ! temporal_ev_al_comp(fcinfo, &temporal_always_le_internal);
}

PG_FUNCTION_INFO_V1(temporal_always_gt);
/**
 * Returns true if the temporal value is always greater than the base value
 */
PGDLLEXPORT Datum
temporal_always_gt(PG_FUNCTION_ARGS)
{
  return ! temporal_ev_al_comp(fcinfo, &temporal_ever_le_internal);
}

PG_FUNCTION_INFO_V1(temporal_ever_ge);
/**
 * Returns true if the temporal value is ever greater than or equal
 * to the base value
 */
PGDLLEXPORT Datum
temporal_ever_ge(PG_FUNCTION_ARGS)
{
  return ! temporal_ev_al_comp(fcinfo, &temporal_always_lt_internal);
}

PG_FUNCTION_INFO_V1(temporal_always_ge);
/**
 * Returns true if the temporal value is always greater than or equal
 * to the base value
 */
PGDLLEXPORT Datum
temporal_always_ge(PG_FUNCTION_ARGS)
{
  return ! temporal_ev_al_comp(fcinfo, &temporal_ever_lt_internal);
}

/*****************************************************************************
 * Bounding box tests for the restriction functions
 *****************************************************************************/

/**
 * Returns true if the bounding box of the temporal value contains the base value
 */
bool
temporal_bbox_restrict_value(const Temporal *temp, Datum value)
{
  /* Bounding box test */
  if (tnumber_base_type(temp->basetypid))
  {
    TBOX box1, box2;
    memset(&box1, 0, sizeof(TBOX));
    memset(&box2, 0, sizeof(TBOX));
    temporal_bbox(&box1, temp);
    number_to_box(&box2, value, temp->basetypid);
    return contains_tbox_tbox_internal(&box1, &box2);
  }
  if (tspatial_base_type(temp->basetypid))
  {
    /* Test that the geometry is not empty */
    GSERIALIZED *gs = (GSERIALIZED *) DatumGetPointer(value);
    ensure_point_type(gs);
    ensure_same_srid_tpoint_gs(temp, gs);
    ensure_same_dimensionality_tpoint_gs(temp, gs);
    if (gserialized_is_empty(gs))
      return false;
    if (temp->subtype != INSTANT)
    {
      STBOX box1, box2;
      memset(&box1, 0, sizeof(STBOX));
      memset(&box2, 0, sizeof(STBOX));
      temporal_bbox(&box1, temp);
      geo_to_stbox_internal(&box2, gs);
      return contains_stbox_stbox_internal(&box1, &box2);
    }
  }
  return true;
}

/**
 * Returns the array of base values that are contained in the bounding box
 * of the temporal value.
 *
 * @param[in] temp Temporal value
 * @param[in] values Array of base values
 * @param[in] count Number of elements in the input array
 * @param[out] newcount Number of elements in the output array
 * @return Filtered array of values.
 */
Datum *
temporal_bbox_restrict_values(const Temporal *temp, const Datum *values,
  int count, int *newcount)
{
  Datum *newvalues = palloc(sizeof(Datum) * count);
  int k = 0;

  /* Bounding box test */
  if (tnumber_base_type(temp->basetypid))
  {
    TBOX box1;
    memset(&box1, 0, sizeof(TBOX));
    temporal_bbox(&box1, temp);
    for (int i = 0; i < count; i++)
    {
      TBOX box2;
      memset(&box2, 0, sizeof(TBOX));
      number_to_box(&box2, values[i], temp->basetypid);
      if (contains_tbox_tbox_internal(&box1, &box2))
        newvalues[k++] = values[i];
    }
  }
  if (tspatial_base_type(temp->basetypid))
  {
    STBOX box1;
    memset(&box1, 0, sizeof(STBOX));
    temporal_bbox(&box1, temp);
    for (int i = 0; i < count; i++)
    {
      /* Test that the geometry is not empty */
      GSERIALIZED *gs = (GSERIALIZED *) DatumGetPointer(values[i]);
      ensure_point_type(gs);
      ensure_same_srid_tpoint_gs(temp, gs);
      ensure_same_dimensionality_tpoint_gs(temp, gs);
      if (! gserialized_is_empty(gs))
      {
        STBOX box2;
        memset(&box2, 0, sizeof(STBOX));
        geo_to_stbox_internal(&box2, gs);
        if (contains_stbox_stbox_internal(&box1, &box2))
          newvalues[k++] = values[i];
      }
    }
  }
  else
  {  /* For other types than the ones above */
    for (int i = 0; i < count; i++)
      newvalues[i] = values[i];
    k = count;
  }
  if (k == 0)
  {
    *newcount = k;
    pfree(newvalues);
    return NULL;
  }
  if (k > 1)
  {
    datumarr_sort(newvalues, k, temp->basetypid);
    k = datumarr_remove_duplicates(newvalues, k, temp->basetypid);
  }
  *newcount = k;
  return newvalues;
}

/**
 * Returns true if the bounding box of the temporal number overlaps the range
 * of base values
 */
bool
tnumber_bbox_restrict_range(const Temporal *temp, const RangeType *range)
{
  /* Bounding box test */
  assert(tnumber_base_type(temp->basetypid));
  TBOX box1, box2;
  memset(&box1, 0, sizeof(TBOX));
  memset(&box2, 0, sizeof(TBOX));
  temporal_bbox(&box1, temp);
  range_to_tbox_internal(&box2, range);
  return overlaps_tbox_tbox_internal(&box1, &box2);
}

/**
 * Returns the array of ranges of base values that overlap with the bounding box
 * of the temporal value.
 *
 * @param[in] temp Temporal value
 * @param[in] ranges Array of ranges of base values
 * @param[in] count Number of elements in the input array
 * @param[out] newcount Number of elements in the output array
 * @return Filtered array of ranges.
 */
RangeType **
tnumber_bbox_restrict_ranges(const Temporal *temp, RangeType **ranges,
  int count, int *newcount)
{
  assert(tnumber_base_type(temp->basetypid));
  RangeType **newranges = palloc(sizeof(Datum) * count);
  int k = 0;
  TBOX box1;
  memset(&box1, 0, sizeof(TBOX));
  temporal_bbox(&box1, temp);
  for (int i = 0; i < count; i++)
  {
    char flags = range_get_flags(ranges[i]);
    if (flags & RANGE_EMPTY)
      continue;
    TBOX box2;
    memset(&box2, 0, sizeof(TBOX));
    range_to_tbox_internal(&box2, ranges[i]);
    if (overlaps_tbox_tbox_internal(&box1, &box2))
      newranges[k++] = ranges[i];
  }
  if (k == 0)
  {
    *newcount = 0;
    pfree(newranges);
    return NULL;
  }
  RangeType **normranges = rangearr_normalize(newranges, k, newcount);
  pfree(newranges);
  return normranges;
}

/*****************************************************************************
 * Restriction Functions
 *****************************************************************************/

/**
 * Restricts the temporal value to the (complement of the) base value
 * (dispatch function).
 *
 * @note This function does a bounding box test for the temporal types
 * different from instant. The singleton tests are done in the functions for
 * the specific temporal types.
 */
static Temporal *
temporal_restrict_value_internal(const Temporal *temp, Datum value,
  bool atfunc)
{
  /* Bounding box test */
  if (! temporal_bbox_restrict_value(temp, value))
  {
    if (atfunc)
      return NULL;
    else
      return (temp->subtype != SEQUENCE) ? temporal_copy(temp) :
        (Temporal *) tsequence_to_tsequenceset((TSequence *) temp);
  }

  Temporal *result;
  ensure_valid_tempsubtype(temp->subtype);
  if (temp->subtype == INSTANT)
    result = (Temporal *) tinstant_restrict_value(
      (TInstant *) temp, value, atfunc);
  else if (temp->subtype == INSTANTSET)
    result = (Temporal *) tinstantset_restrict_value(
      (TInstantSet *) temp, value, atfunc);
  else if (temp->subtype == SEQUENCE)
    result = (Temporal *) tsequence_restrict_value((TSequence *) temp,
      value, atfunc);
  else /* temp->subtype == SEQUENCESET */
    result = (Temporal *) tsequenceset_restrict_value(
      (TSequenceSet *) temp, value, atfunc);
  return result;
}

/**
 * Restricts the temporal value to the (complement of the) array of base values
 */
Datum
temporal_restrict_value(FunctionCallInfo fcinfo, bool atfunc)
{
  Temporal *temp = PG_GETARG_TEMPORAL(0);
  Datum value = PG_GETARG_ANYDATUM(1);
  Oid basetypid = get_fn_expr_argtype(fcinfo->flinfo, 1);
  Temporal *result = temporal_restrict_value_internal(temp, value, atfunc);
  PG_FREE_IF_COPY(temp, 0);
  DATUM_FREE_IF_COPY(value, basetypid, 1);
  if (result == NULL)
    PG_RETURN_NULL();
  PG_RETURN_POINTER(result);
}

PG_FUNCTION_INFO_V1(temporal_at_value);
/**
 * Restricts the temporal value to the base value
 */
PGDLLEXPORT Datum
temporal_at_value(PG_FUNCTION_ARGS)
{
  return temporal_restrict_value(fcinfo, REST_AT);
}

PG_FUNCTION_INFO_V1(temporal_minus_value);
/**
 * Restricts the temporal value to the complement of the base value
 */
PGDLLEXPORT Datum
temporal_minus_value(PG_FUNCTION_ARGS)
{
  return temporal_restrict_value(fcinfo, REST_MINUS);
}

/*****************************************************************************/

/**
 * Restricts the temporal value to the (complement of the) array of base values
 * (dispatch function)
 */
static Temporal *
temporal_restrict_values_internal(const Temporal *temp, Datum *values,
  int count, bool atfunc)
{
  /* Bounding box test */
  int newcount;
  Datum *newvalues = temporal_bbox_restrict_values(temp, values, count,
    &newcount);
  if (newcount == 0)
  {
    if (atfunc)
      return NULL;
    else
      return (temp->subtype != SEQUENCE) ? temporal_copy(temp) :
        (Temporal *) tsequence_to_tsequenceset((TSequence *) temp);
  }

  Temporal *result;
  ensure_valid_tempsubtype(temp->subtype);
  if (temp->subtype == INSTANT)
    result = (Temporal *) tinstant_restrict_values(
      (TInstant *) temp, newvalues, newcount, atfunc);
  else if (temp->subtype == INSTANTSET)
    result = (Temporal *) tinstantset_restrict_values(
      (TInstantSet *) temp, newvalues, newcount, atfunc);
  else if (temp->subtype == SEQUENCE)
    result = (Temporal *) tsequence_restrict_values((TSequence *) temp,
      newvalues, newcount, atfunc);
  else /* temp->subtype == SEQUENCESET */
    result = (Temporal *) tsequenceset_restrict_values(
      (TSequenceSet *) temp, newvalues, newcount, atfunc);

  pfree(newvalues);
  return result;
}

/**
 * Restricts the temporal value to the (complement of the) array of base values
 */
Datum
temporal_restrict_values(FunctionCallInfo fcinfo, bool atfunc)
{
  Temporal *temp = PG_GETARG_TEMPORAL(0);
  ArrayType *array = PG_GETARG_ARRAYTYPE_P(1);
  /* Return NULL or a copy of the temporal value on empty array */
  int count = ArrayGetNItems(ARR_NDIM(array), ARR_DIMS(array));
  if (count == 0)
  {
    PG_FREE_IF_COPY(array, 1);
    if (atfunc)
    {
      PG_FREE_IF_COPY(temp, 0);
      PG_RETURN_NULL();
    }
    else
    {
      Temporal *result = temporal_copy(temp);
      PG_FREE_IF_COPY(temp, 0);
      PG_RETURN_POINTER(result);
    }
  }

  Datum *values = datumarr_extract(array, &count);
  /* For temporal points the validity of values in the array is done in
   * bounding box function */
  Temporal *result = (count > 1) ?
    temporal_restrict_values_internal(temp, values, count, atfunc) :
    temporal_restrict_value_internal(temp, values[0], atfunc);

  pfree(values);
  PG_FREE_IF_COPY(temp, 0);
  PG_FREE_IF_COPY(array, 1);
  if (result == NULL)
    PG_RETURN_NULL();
  PG_RETURN_POINTER(result);
}

PG_FUNCTION_INFO_V1(temporal_at_values);
/**
 * Restricts the temporal value to the array of base values
 */
PGDLLEXPORT Datum
temporal_at_values(PG_FUNCTION_ARGS)
{
  return temporal_restrict_values(fcinfo, REST_AT);
}

PG_FUNCTION_INFO_V1(temporal_minus_values);
/**
 * Restricts the temporal value to the complement of the array of base values
 */
PGDLLEXPORT Datum
temporal_minus_values(PG_FUNCTION_ARGS)
{
  return temporal_restrict_values(fcinfo, REST_MINUS);
}

/*****************************************************************************/

/**
 * Restricts the temporal value to the (complement of the) range of base values
 * (dispatch function)
 */
Temporal *
tnumber_restrict_range_internal(const Temporal *temp, RangeType *range,
  bool atfunc)
{
  /* Empty range and Bounding box test */
  char flags = range_get_flags(range);
  if (flags & RANGE_EMPTY ||
    ! tnumber_bbox_restrict_range(temp, range))
  {
    if (atfunc)
      return NULL;
    else
      return (temp->subtype != SEQUENCE) ? temporal_copy(temp) :
        (Temporal *) tsequence_to_tsequenceset((TSequence *) temp);
  }

  Temporal *result;
  ensure_valid_tempsubtype(temp->subtype);
  if (temp->subtype == INSTANT)
    result = (Temporal *) tnumberinst_restrict_range(
      (TInstant *) temp, range, atfunc);
  else if (temp->subtype == INSTANTSET)
    result = (Temporal *) tnumberinstset_restrict_range(
      (TInstantSet *) temp, range, atfunc);
  else if (temp->subtype == SEQUENCE)
    result = (Temporal *) tnumberseq_restrict_range(
      (TSequence *) temp, range, atfunc);
  else /* temp->subtype == SEQUENCESET */
    result = (Temporal *) tnumberseqset_restrict_range(
      (TSequenceSet *) temp, range, atfunc);
  return result;
}

Datum
tnumber_restrict_range(FunctionCallInfo fcinfo, bool atfunc)
{
  Temporal *temp = PG_GETARG_TEMPORAL(0);
#if MOBDB_PGSQL_VERSION < 110000
  RangeType *range = PG_GETARG_RANGE(1);
#else
  RangeType *range = PG_GETARG_RANGE_P(1);
#endif
  Temporal *result = tnumber_restrict_range_internal(temp, range, atfunc);
  PG_FREE_IF_COPY(temp, 0);
  PG_FREE_IF_COPY(range, 1);
  if (result == NULL)
    PG_RETURN_NULL();
  PG_RETURN_POINTER(result);
}

PG_FUNCTION_INFO_V1(tnumber_at_range);
/**
 * Restricts the temporal value to the range of base values
 */
PGDLLEXPORT Datum
tnumber_at_range(PG_FUNCTION_ARGS)
{
  return tnumber_restrict_range(fcinfo, REST_AT);
}

PG_FUNCTION_INFO_V1(tnumber_minus_range);
/**
 * Restricts the temporal value to the complement of the range of base values
 */
PGDLLEXPORT Datum
tnumber_minus_range(PG_FUNCTION_ARGS)
{
  return tnumber_restrict_range(fcinfo, REST_MINUS);
}

/*****************************************************************************/

/**
 * Restricts the temporal value to the (complement of the) array of ranges
 * of base values (internal function)
 */
static Temporal *
tnumber_restrict_ranges_internal(const Temporal *temp, RangeType **ranges,
  int count, bool atfunc)
{
  /* Bounding box test */
  int newcount;
  RangeType **newranges = tnumber_bbox_restrict_ranges(temp, ranges,
    count, &newcount);
  if (newcount == 0)
  {
    if (atfunc)
      return NULL;
    else
      return (temp->subtype != SEQUENCE) ? temporal_copy(temp) :
        (Temporal *) tsequence_to_tsequenceset((TSequence *) temp);
  }
  if (newcount == 1)
    return tnumber_restrict_range_internal(temp, newranges[0], atfunc);

  Temporal *result;
  ensure_valid_tempsubtype(temp->subtype);
  if (temp->subtype == INSTANT)
    result = (Temporal *) tnumberinst_restrict_ranges((TInstant *) temp,
      newranges, newcount, atfunc);
  else if (temp->subtype == INSTANTSET)
    result = (Temporal *) tnumberinstset_restrict_ranges((TInstantSet *) temp,
      newranges, newcount, atfunc);
  else if (temp->subtype == SEQUENCE)
    result = (Temporal *) tnumberseq_restrict_ranges((TSequence *) temp,
        newranges, newcount, atfunc, BBOX_TEST_NO);
  else /* temp->subtype == SEQUENCESET */
    result = (Temporal *) tnumberseqset_restrict_ranges((TSequenceSet *) temp,
      newranges, newcount, atfunc);

  pfree_array((void **) newranges, newcount);

  return result;
}

/**
 * Restricts the temporal value to the (complement of the) array of ranges
 * of base values
 */
Datum
tnumber_restrict_ranges(FunctionCallInfo fcinfo, bool atfunc)
{
  Temporal *temp = PG_GETARG_TEMPORAL(0);
  ArrayType *array = PG_GETARG_ARRAYTYPE_P(1);
  /* Return NULL or a copy of the temporal value on empty array */
  int count = ArrayGetNItems(ARR_NDIM(array), ARR_DIMS(array));
  if (count == 0)
  {
    PG_FREE_IF_COPY(array, 1);
    if (atfunc)
    {
      PG_FREE_IF_COPY(temp, 0);
      PG_RETURN_NULL();
    }
    else
    {
      Temporal *result = temporal_copy(temp);
      PG_FREE_IF_COPY(temp, 0);
      PG_RETURN_POINTER(result);
    }
  }
  RangeType **ranges = rangearr_extract(array, &count);
  Temporal *result = (count > 1) ?
    tnumber_restrict_ranges_internal(temp, ranges, count, atfunc) :
    tnumber_restrict_range_internal(temp, ranges[0], atfunc);
  pfree(ranges);
  PG_FREE_IF_COPY(temp, 0);
  PG_FREE_IF_COPY(array, 1);
  if (result == NULL)
    PG_RETURN_NULL();
  PG_RETURN_POINTER(result);
}

PG_FUNCTION_INFO_V1(tnumber_at_ranges);
/**
 * Restricts the temporal value to the array of ranges of base values
 */
PGDLLEXPORT Datum
tnumber_at_ranges(PG_FUNCTION_ARGS)
{
  return tnumber_restrict_ranges(fcinfo, REST_AT);
}

PG_FUNCTION_INFO_V1(tnumber_minus_ranges);
/**
 * Restricts the temporal value to the complement of the array of ranges
 * of base values
 */
PGDLLEXPORT Datum
tnumber_minus_ranges(PG_FUNCTION_ARGS)
{
  return tnumber_restrict_ranges(fcinfo, REST_MINUS);
}

/*****************************************************************************/

/**
 * Restricts the temporal value to (the complement of) the minimum base value
 * (dispatch function)
 */
Temporal *
temporal_restrict_minmax_internal(const Temporal *temp, bool min, bool atfunc)
{
  Temporal *result;
  ensure_valid_tempsubtype(temp->subtype);
  if (temp->subtype == INSTANT)
    result = atfunc ? (Temporal *) tinstant_copy((TInstant *) temp) : NULL;
  else if (temp->subtype == INSTANTSET)
    result = (Temporal *) tinstantset_restrict_minmax((TInstantSet *) temp,
      min, atfunc);
  else if (temp->subtype == SEQUENCE)
    result = (Temporal *) tsequence_restrict_minmax((TSequence *) temp,
      min, atfunc);
  else /* temp->subtype == SEQUENCESET */
    result = (Temporal *) tsequenceset_restrict_minmax((TSequenceSet *) temp,
      min, atfunc);
  return result;
}

/**
 * Restricts the temporal value to the minimum base value
 */
Datum
temporal_restrict_minmax(FunctionCallInfo fcinfo, bool min, bool atfunc)
{
  Temporal *temp = PG_GETARG_TEMPORAL(0);
  Temporal *result = temporal_restrict_minmax_internal(temp, min, atfunc);
  PG_FREE_IF_COPY(temp, 0);
  if (result == NULL)
    PG_RETURN_NULL();
  PG_RETURN_POINTER(result);
}

PG_FUNCTION_INFO_V1(temporal_at_min);
/**
 * Restricts the temporal value to the minimum base value
 */
PGDLLEXPORT Datum
temporal_at_min(PG_FUNCTION_ARGS)
{
  return temporal_restrict_minmax(fcinfo, MIN, REST_AT);
}

PG_FUNCTION_INFO_V1(temporal_minus_min);
/**
 * Restricts the temporal value to the complement of the minimum base value
 */
PGDLLEXPORT Datum
temporal_minus_min(PG_FUNCTION_ARGS)
{
  return temporal_restrict_minmax(fcinfo, MIN, REST_MINUS);
}

PG_FUNCTION_INFO_V1(temporal_at_max);
/**
 * Restricts the temporal value to the maximum base value
 */
PGDLLEXPORT Datum
temporal_at_max(PG_FUNCTION_ARGS)
{
  return temporal_restrict_minmax(fcinfo, MAX, REST_AT);
}

PG_FUNCTION_INFO_V1(temporal_minus_max);
/**
 * Restricts the temporal value to the complement of the maximum base value
 */
PGDLLEXPORT Datum
temporal_minus_max(PG_FUNCTION_ARGS)
{
  return temporal_restrict_minmax(fcinfo, MAX, REST_MINUS);
}

/*****************************************************************************/

/**
 * Restricts the temporal value to the timestamp
 * (dispatch function)
 */
Temporal *
temporal_restrict_timestamp_internal(const Temporal *temp, TimestampTz t,
  bool atfunc)
{
  Temporal *result;
  ensure_valid_tempsubtype(temp->subtype);
  if (temp->subtype == INSTANT)
    result = (Temporal *) tinstant_restrict_timestamp((TInstant *) temp, t, atfunc);
  else if (temp->subtype == INSTANTSET)
    result = (Temporal *) tinstantset_restrict_timestamp((TInstantSet *) temp,
    t, atfunc);
  else if (temp->subtype == SEQUENCE)
    result = atfunc ?
      (Temporal *) tsequence_at_timestamp((TSequence *) temp, t) :
      (Temporal *) tsequence_minus_timestamp((TSequence *) temp, t);
  else /* temp->subtype == SEQUENCESET */
    result = (Temporal *) tsequenceset_restrict_timestamp((TSequenceSet *) temp,
      t, atfunc);
  return result;
}

/**
 * Restricts the temporal value to the (complement of the) timestamp
 */
Datum
temporal_restrict_timestamp(FunctionCallInfo fcinfo, bool atfunc)
{
  Temporal *temp = PG_GETARG_TEMPORAL(0);
  TimestampTz t = PG_GETARG_TIMESTAMPTZ(1);
  Temporal *result = temporal_restrict_timestamp_internal(temp, t, atfunc);
  PG_FREE_IF_COPY(temp, 0);
  if (result == NULL)
    PG_RETURN_NULL();
  PG_RETURN_POINTER(result);
}

PG_FUNCTION_INFO_V1(temporal_at_timestamp);
/**
 * Restricts the temporal value to the timestamp
 */
PGDLLEXPORT Datum
temporal_at_timestamp(PG_FUNCTION_ARGS)
{
  return temporal_restrict_timestamp(fcinfo, REST_AT);
}

PG_FUNCTION_INFO_V1(temporal_minus_timestamp);
/**
 * Restricts the temporal value to the complement of the timestamp
 */
PGDLLEXPORT Datum
temporal_minus_timestamp(PG_FUNCTION_ARGS)
{
  return temporal_restrict_timestamp(fcinfo, REST_MINUS);
}

/*****************************************************************************/

/**
 * Returns the base value of the temporal value at the timestamp when the
 * timestamp may be at an exclusive bound
 */
bool
temporal_value_at_timestamp_inc(const Temporal *temp, TimestampTz t, Datum *value)
{
  bool result;
  ensure_valid_tempsubtype(temp->subtype);
  if (temp->subtype == INSTANT)
    result = tinstant_value_at_timestamp((TInstant *) temp, t, value);
  else if (temp->subtype == INSTANTSET)
    result = tinstantset_value_at_timestamp((TInstantSet *) temp, t, value);
  else if (temp->subtype == SEQUENCE)
    result = tsequence_value_at_timestamp_inc((TSequence *) temp, t, value);
  else /* temp->subtype == SEQUENCESET */
    result = tsequenceset_value_at_timestamp_inc((TSequenceSet *) temp, t, value);
  return result;
}

/*****************************************************************************/

PG_FUNCTION_INFO_V1(temporal_value_at_timestamp);
/**
 * Returns the base value of the temporal value at the timestamp
 */
PGDLLEXPORT Datum
temporal_value_at_timestamp(PG_FUNCTION_ARGS)
{
  Temporal *temp = PG_GETARG_TEMPORAL(0);
  TimestampTz t = PG_GETARG_TIMESTAMPTZ(1);
  bool found = false;
  Datum result;
  ensure_valid_tempsubtype(temp->subtype);
  if (temp->subtype == INSTANT)
    found = tinstant_value_at_timestamp((TInstant *) temp, t, &result);
  else if (temp->subtype == INSTANTSET)
    found = tinstantset_value_at_timestamp((TInstantSet *) temp, t, &result);
  else if (temp->subtype == SEQUENCE)
    found = tsequence_value_at_timestamp((TSequence *) temp, t, &result);
  else /* temp->subtype == SEQUENCESET */
    found = tsequenceset_value_at_timestamp((TSequenceSet *) temp, t, &result);
  PG_FREE_IF_COPY(temp, 0);
  if (!found)
    PG_RETURN_NULL();
  PG_RETURN_DATUM(result);
}

/*****************************************************************************/

/**
 * Restricts the temporal value to the (complement of the) timestamp set
 */
Datum
temporal_restrict_timestampset(FunctionCallInfo fcinfo, bool atfunc)
{
  Temporal *temp = PG_GETARG_TEMPORAL(0);
  TimestampSet *ts = PG_GETARG_TIMESTAMPSET(1);
  Temporal *result;
  ensure_valid_tempsubtype(temp->subtype);
  if (temp->subtype == INSTANT)
    result = (Temporal *) tinstant_restrict_timestampset(
      (TInstant *) temp, ts, atfunc);
  else if (temp->subtype == INSTANTSET)
    result = (Temporal *) tinstantset_restrict_timestampset(
      (TInstantSet *) temp, ts, atfunc);
  else if (temp->subtype == SEQUENCE)
    result = atfunc ?
      (Temporal *) tsequence_at_timestampset((TSequence *) temp, ts) :
      (Temporal *) tsequence_minus_timestampset((TSequence *) temp, ts);
  else /* temp->subtype == SEQUENCESET */
    result = (Temporal *) tsequenceset_restrict_timestampset(
      (TSequenceSet *) temp, ts, atfunc);
  PG_FREE_IF_COPY(temp, 0);
  PG_FREE_IF_COPY(ts, 1);
  if (result == NULL)
    PG_RETURN_NULL();
  PG_RETURN_POINTER(result);
}
PG_FUNCTION_INFO_V1(temporal_at_timestampset);
/**
 * Restricts the temporal value to the timestamp set
 */
PGDLLEXPORT Datum
temporal_at_timestampset(PG_FUNCTION_ARGS)
{
  return temporal_restrict_timestampset(fcinfo, REST_AT);
}

PG_FUNCTION_INFO_V1(temporal_minus_timestampset);
/**
 * Restricts the temporal value to the complement of the timestamp set
 */
PGDLLEXPORT Datum
temporal_minus_timestampset(PG_FUNCTION_ARGS)
{
  return temporal_restrict_timestampset(fcinfo, REST_MINUS);
}

/*****************************************************************************/

/**
 * Restricts the temporal value to the (complement of the) period
 * (dispatch function)
 */
Temporal *
temporal_restrict_period_internal(const Temporal *temp, const Period *p,
  bool atfunc)
{
  Temporal *result;
  ensure_valid_tempsubtype(temp->subtype);
  if (temp->subtype == INSTANT)
    result = (Temporal *) tinstant_restrict_period(
      (TInstant *) temp, p, atfunc);
  else if (temp->subtype == INSTANTSET)
    result = (Temporal *) tinstantset_restrict_period(
      (TInstantSet *) temp, p, atfunc);
  else if (temp->subtype == SEQUENCE)
    result = atfunc ?
      (Temporal *) tsequence_at_period((TSequence *) temp, p) :
      (Temporal *) tsequence_minus_period((TSequence *) temp, p);
  else /* temp->subtype == SEQUENCESET */
    result = (Temporal *) tsequenceset_restrict_period(
      (TSequenceSet *) temp, p, atfunc);
  return result;
}

Temporal *
temporal_at_period_internal(const Temporal *temp, const Period *p)
{
  return temporal_restrict_period_internal(temp, p, REST_AT);
}

Datum
temporal_restrict_period(FunctionCallInfo fcinfo, bool atfunc)
{
  Temporal *temp = PG_GETARG_TEMPORAL(0);
  Period *p = PG_GETARG_PERIOD(1);
  Temporal *result = temporal_restrict_period_internal(temp, p, atfunc);
  PG_FREE_IF_COPY(temp, 0);
  if (result == NULL)
    PG_RETURN_NULL();
  PG_RETURN_POINTER(result);
}

PG_FUNCTION_INFO_V1(temporal_at_period);
/**
 * Restricts the temporal value to the period
 */
PGDLLEXPORT Datum
temporal_at_period(PG_FUNCTION_ARGS)
{
  return temporal_restrict_period(fcinfo, REST_AT);
}


PG_FUNCTION_INFO_V1(temporal_minus_period);
/**
 * Restricts the temporal value to the complement of the period
 */
PGDLLEXPORT Datum
temporal_minus_period(PG_FUNCTION_ARGS)
{
  return temporal_restrict_period(fcinfo, REST_MINUS);
}

/*****************************************************************************/

/**
 * Restricts the temporal value to the (complement of the) period set
 * (dispatch function)
 */
Temporal *
temporal_restrict_periodset_internal(const Temporal *temp,
  const PeriodSet *ps, bool atfunc)
{
  Temporal *result;
  ensure_valid_tempsubtype(temp->subtype);
  if (temp->subtype == INSTANT)
    result = (Temporal *) tinstant_restrict_periodset(
      (TInstant *) temp, ps, atfunc);
  else if (temp->subtype == INSTANTSET)
    result = (Temporal *) tinstantset_restrict_periodset(
      (TInstantSet *) temp, ps, atfunc);
  else if (temp->subtype == SEQUENCE)
    result = (Temporal *) tsequence_restrict_periodset(
      (TSequence *) temp, ps, atfunc);
  else /* temp->subtype == SEQUENCESET */
    result = (Temporal *) tsequenceset_restrict_periodset(
      (TSequenceSet *) temp, ps, atfunc);
  return result;
}

/**
 * Restricts the temporal value to the (complement of the) period set
  */
Datum
temporal_restrict_periodset(FunctionCallInfo fcinfo, bool atfunc)
{
  Temporal *temp = PG_GETARG_TEMPORAL(0);
  PeriodSet *ps = PG_GETARG_PERIODSET(1);
  Temporal *result = temporal_restrict_periodset_internal(temp, ps, atfunc);
  PG_FREE_IF_COPY(temp, 0);
  PG_FREE_IF_COPY(ps, 1);
  if (result == NULL)
    PG_RETURN_NULL();
  PG_RETURN_POINTER(result);
}

PG_FUNCTION_INFO_V1(temporal_at_periodset);
/**
 * Restricts the temporal value to the period set
 */
PGDLLEXPORT Datum
temporal_at_periodset(PG_FUNCTION_ARGS)
{
  return temporal_restrict_periodset(fcinfo, REST_AT);
}

PG_FUNCTION_INFO_V1(temporal_minus_periodset);
/**
 * Restricts the temporal value to the complement of the period set
 */
PGDLLEXPORT Datum
temporal_minus_periodset(PG_FUNCTION_ARGS)
{
  return temporal_restrict_periodset(fcinfo, REST_MINUS);
}

/*****************************************************************************/

/**
 * Restrict the temporal number to the temporal box (internal function)
 */
Temporal *
tnumber_at_tbox_internal(const Temporal *temp, const TBOX *box)
{
  /* Bounding box test */
  TBOX box1;
  memset(&box1, 0, sizeof(TBOX));
  temporal_bbox(&box1, temp);
  if (!overlaps_tbox_tbox_internal(box, &box1))
    return NULL;

  /* At least one of MOBDB_FLAGS_GET_T and MOBDB_FLAGS_GET_X is true */
  Temporal *temp1;
  if (MOBDB_FLAGS_GET_T(box->flags))
  {
    Period p;
    period_set(&p, box->tmin, box->tmax, true, true);
    temp1 = temporal_at_period_internal(temp, &p);
    /* Despite the bounding box test above, temp1 may be NULL due to 
     * exclusive bounds */
    if (temp1 == NULL)
      return NULL;
  }
  else
    temp1 = temporal_copy(temp);

  Temporal *result;
  if (MOBDB_FLAGS_GET_X(box->flags))
  {
    /* Ensure function is called for temporal numbers */
    ensure_tnumber_base_type(temp->basetypid);
    /* The basetypid of the temporal value determines wheter the
     * argument box is converted into an intrange or a floatrange */
    RangeType *range;
    if (temp->basetypid == INT4OID)
      range = range_make(Int32GetDatum((int) box->xmin),
        Int32GetDatum((int) box->xmax), true, true, INT4OID);
    else /* temp->basetypid == FLOAT8OID */
      range = range_make(Float8GetDatum(box->xmin),
        Float8GetDatum(box->xmax), true, true, FLOAT8OID);
    result = tnumber_restrict_range_internal(temp1, range, true);
    pfree(DatumGetPointer(range));
    pfree(temp1);
  }
  else
    result = temp1;
  return result;
}

/**
 * Restrict the temporal number to the complement of the temporal box
 * (internal function).
 * We cannot make the difference from each dimension separately, i.e.,
 * restrict at the period and then restrict to the range. Therefore, we
 * compute the atTbox and then compute the complement of the value obtained.
 *
 */
Temporal *
tnumber_minus_tbox_internal(const Temporal *temp, const TBOX *box)
{
  /* Bounding box test */
  TBOX box1;
  memset(&box1, 0, sizeof(TBOX));
  temporal_bbox(&box1, temp);
  if (!overlaps_tbox_tbox_internal(box, &box1))
    return temporal_copy(temp);

  Temporal *result = NULL;
  Temporal *temp1 = tnumber_at_tbox_internal(temp, box);
  if (temp1 != NULL)
  {
    PeriodSet *ps1 = temporal_get_time_internal(temp);
    PeriodSet *ps2 = temporal_get_time_internal(temp1);
    PeriodSet *ps = minus_periodset_periodset_internal(ps1, ps2);
    if (ps != NULL)
    {
      result = temporal_restrict_periodset_internal(temp, ps, true);
      pfree(ps);
    }
    pfree(temp1); pfree(ps1); pfree(ps2);
  }
  return result;
}

/**
 * Restricts the temporal value to the (complement of the) temporal box
  */
Datum
tnumber_restrict_tbox(FunctionCallInfo fcinfo, bool atfunc)
{
  Temporal *temp = PG_GETARG_TEMPORAL(0);
  TBOX *box = PG_GETARG_TBOX_P(1);
  Temporal *result = atfunc ? tnumber_at_tbox_internal(temp, box) :
    tnumber_minus_tbox_internal(temp, box);
  PG_FREE_IF_COPY(temp, 0);
  if (result == NULL)
    PG_RETURN_NULL();
  PG_RETURN_POINTER(result);
}

PG_FUNCTION_INFO_V1(tnumber_at_tbox);
/**
 * Restricts the temporal value to the temporal box
 */
PGDLLEXPORT Datum
tnumber_at_tbox(PG_FUNCTION_ARGS)
{
  return tnumber_restrict_tbox(fcinfo, REST_AT);
}

PG_FUNCTION_INFO_V1(tnumber_minus_tbox);
/**
 * Restricts the temporal value to the complement of the temporal box
 */
PGDLLEXPORT Datum
tnumber_minus_tbox(PG_FUNCTION_ARGS)
{
  return tnumber_restrict_tbox(fcinfo, REST_MINUS);
}

/*****************************************************************************
 * Intersection functions
 *****************************************************************************/

PG_FUNCTION_INFO_V1(temporal_intersects_timestamp);
/**
 * Returns true if the temporal value intersects the timestamp
 */
PGDLLEXPORT Datum
temporal_intersects_timestamp(PG_FUNCTION_ARGS)
{
  Temporal *temp = PG_GETARG_TEMPORAL(0);
  TimestampTz t = PG_GETARG_TIMESTAMPTZ(1);
  bool result;
  ensure_valid_tempsubtype(temp->subtype);
  if (temp->subtype == INSTANT)
    result = tinstant_intersects_timestamp((TInstant *) temp, t);
  else if (temp->subtype == INSTANTSET)
    result = tinstantset_intersects_timestamp((TInstantSet *) temp, t);
  else if (temp->subtype == SEQUENCE)
    result = tsequence_intersects_timestamp((TSequence *) temp, t);
  else /* temp->subtype == SEQUENCESET */
    result = tsequenceset_intersects_timestamp((TSequenceSet *) temp, t);
  PG_FREE_IF_COPY(temp, 0);
  PG_RETURN_BOOL(result);
}

PG_FUNCTION_INFO_V1(temporal_intersects_timestampset);
/**
 * Returns true if the temporal value intersects the timestamp set
 */
PGDLLEXPORT Datum
temporal_intersects_timestampset(PG_FUNCTION_ARGS)
{
  Temporal *temp = PG_GETARG_TEMPORAL(0);
  TimestampSet *ts = PG_GETARG_TIMESTAMPSET(1);
  bool result;
  ensure_valid_tempsubtype(temp->subtype);
  if (temp->subtype == INSTANT)
    result = tinstant_intersects_timestampset((TInstant *) temp, ts);
  else if (temp->subtype == INSTANTSET)
    result = tinstantset_intersects_timestampset((TInstantSet *) temp, ts);
  else if (temp->subtype == SEQUENCE)
    result = tsequence_intersects_timestampset((TSequence *) temp, ts);
  else /* temp->subtype == SEQUENCESET */
    result = tsequenceset_intersects_timestampset((TSequenceSet *) temp, ts);
  PG_FREE_IF_COPY(temp, 0);
  PG_FREE_IF_COPY(ts, 1);
  PG_RETURN_BOOL(result);
}

PG_FUNCTION_INFO_V1(temporal_intersects_period);
/**
 * Returns true if the temporal value intersects the period
 */
PGDLLEXPORT Datum
temporal_intersects_period(PG_FUNCTION_ARGS)
{
  Temporal *temp = PG_GETARG_TEMPORAL(0);
  Period *p = PG_GETARG_PERIOD(1);
  bool result;
  ensure_valid_tempsubtype(temp->subtype);
  if (temp->subtype == INSTANT)
    result = tinstant_intersects_period((TInstant *) temp, p);
  else if (temp->subtype == INSTANTSET)
    result = tinstantset_intersects_period((TInstantSet *) temp, p);
  else if (temp->subtype == SEQUENCE)
    result = tsequence_intersects_period((TSequence *) temp, p);
  else /* temp->subtype == SEQUENCESET */
    result = tsequenceset_intersects_period((TSequenceSet *) temp, p);
  PG_FREE_IF_COPY(temp, 0);
  PG_RETURN_BOOL(result);
}

PG_FUNCTION_INFO_V1(temporal_intersects_periodset);
/**
 * Returns true if the temporal value intersects the period set
 */
PGDLLEXPORT Datum
temporal_intersects_periodset(PG_FUNCTION_ARGS)
{
  Temporal *temp = PG_GETARG_TEMPORAL(0);
  PeriodSet *ps = PG_GETARG_PERIODSET(1);
  bool result;
  ensure_valid_tempsubtype(temp->subtype);
  if (temp->subtype == INSTANT)
    result = tinstant_intersects_periodset((TInstant *) temp, ps);
  else if (temp->subtype == INSTANTSET)
    result = tinstantset_intersects_periodset((TInstantSet *) temp, ps);
  else if (temp->subtype == SEQUENCE)
    result = tsequence_intersects_periodset((TSequence *) temp, ps);
  else /* temp->subtype == SEQUENCESET */
    result = tsequenceset_intersects_periodset((TSequenceSet *) temp, ps);
  PG_FREE_IF_COPY(temp, 0);
  PG_FREE_IF_COPY(ps, 1);
  PG_RETURN_BOOL(result);
}

/*****************************************************************************
 * Local aggregate functions
 *****************************************************************************/

PG_FUNCTION_INFO_V1(tnumber_integral);
/**
 * Returns the integral (area under the curve) of the temporal
 * number value
 */
PGDLLEXPORT Datum
tnumber_integral(PG_FUNCTION_ARGS)
{
  Temporal *temp = PG_GETARG_TEMPORAL(0);
  double result = 0.0;
  ensure_valid_tempsubtype(temp->subtype);
  if (temp->subtype == INSTANT || temp->subtype == INSTANTSET)
    ;
  else if (temp->subtype == SEQUENCE)
    result = tnumberseq_integral((TSequence *) temp);
  else /* temp->subtype == SEQUENCESET */
    result = tnumberseqset_integral((TSequenceSet *) temp);
  PG_FREE_IF_COPY(temp, 0);
  PG_RETURN_FLOAT8(result);
}

PG_FUNCTION_INFO_V1(tnumber_twavg);
/**
 * Returns the time-weighted average of the temporal number
 */
PGDLLEXPORT Datum
tnumber_twavg(PG_FUNCTION_ARGS)
{
  Temporal *temp = PG_GETARG_TEMPORAL(0);
  double result;
  ensure_valid_tempsubtype(temp->subtype);
  if (temp->subtype == INSTANT)
    result = datum_double(tinstant_value((TInstant *) temp),
      temp->basetypid);
  else if (temp->subtype == INSTANTSET)
    result = tnumberinstset_twavg((TInstantSet *) temp);
  else if (temp->subtype == SEQUENCE)
    result = tnumberseq_twavg((TSequence *) temp);
  else /* temp->subtype == SEQUENCESET */
    result = tnumberseqset_twavg((TSequenceSet *) temp);
  PG_FREE_IF_COPY(temp, 0);
  PG_RETURN_FLOAT8(result);
}

/*****************************************************************************
 * Functions for defining B-tree index
 *****************************************************************************/

/**
 * Returns -1, 0, or 1 depending on whether the first temporal value
 * is less than, equal, or greater than the second one
 * (internal function)
 *
 * @note Function used for B-tree comparison
 */
static int
temporal_cmp_internal(const Temporal *temp1, const Temporal *temp2)
{
  assert(temp1->basetypid == temp2->basetypid);

  /* Compare bounding period
   * We need to compare periods AND bounding boxes since the bounding boxes
   * do not distinguish between inclusive and exclusive bounds */
  Period p1, p2;
  temporal_period(&p1, temp1);
  temporal_period(&p2, temp2);
  int result = period_cmp_internal(&p1, &p2);
  if (result)
    return result;

  /* Compare bounding box */
  bboxunion box1, box2;
  memset(&box1, 0, sizeof(bboxunion));
  memset(&box2, 0, sizeof(bboxunion));
  temporal_bbox(&box1, temp1);
  temporal_bbox(&box2, temp2);
  result = temporal_bbox_cmp(&box1, &box2, temp1->basetypid);
  if (result)
    return result;

  /* If both are of the same temporal type use the specific comparison */
  if (temp1->subtype == temp2->subtype)
  {
    ensure_valid_tempsubtype(temp1->subtype);
    if (temp1->subtype == INSTANT)
      return tinstant_cmp((TInstant *) temp1, (TInstant *) temp2);
    else if (temp1->subtype == INSTANTSET)
      return tinstantset_cmp((TInstantSet *) temp1, (TInstantSet *) temp2);
    else if (temp1->subtype == SEQUENCE)
      return tsequence_cmp((TSequence *) temp1, (TSequence *) temp2);
    else /* temp1->subtype == SEQUENCESET */
      return tsequenceset_cmp((TSequenceSet *) temp1, (TSequenceSet *) temp2);
  }

  /* Use the hash comparison */
  uint32 hash1 = temporal_hash_internal(temp1);
  uint32 hash2 = temporal_hash_internal(temp2);
  if (hash1 < hash2)
    return -1;
  else if (hash1 > hash2)
    return 1;

  /* Compare memory size */
  size_t size1 = VARSIZE(DatumGetPointer(temp1));
  size_t size2 = VARSIZE(DatumGetPointer(temp2));
  if (size1 < size2)
    return -1;
  else if (size1 > size2)
    return 1;

  /* Compare flags */
  if (temp1->flags < temp2->flags)
    return -1;
  if (temp1->flags > temp2->flags)
    return 1;

  /* Finally compare temporal type */
  if (temp1->subtype < temp2->subtype)
    return -1;
  else if (temp1->subtype > temp2->subtype)
    return 1;
  else
    return 0;
}

PG_FUNCTION_INFO_V1(temporal_cmp);
/**
 * Returns -1, 0, or 1 depending on whether the first temporal value
 * is less than, equal, or greater than the second temporal value
 *
 * @note Function used for B-tree comparison
 */
PGDLLEXPORT Datum
temporal_cmp(PG_FUNCTION_ARGS)
{
  Temporal *temp1 = PG_GETARG_TEMPORAL(0);
  Temporal *temp2 = PG_GETARG_TEMPORAL(1);
  int result = temporal_cmp_internal(temp1, temp2);
  PG_FREE_IF_COPY(temp1, 0);
  PG_FREE_IF_COPY(temp2, 1);
  PG_RETURN_INT32(result);
}

/**
 * Returns true if the two temporal values are equal
 * (internal function)
 *
 * @note The internal B-tree comparator is not used to increase efficiency
 */
static bool
temporal_eq_internal(const Temporal *temp1, const Temporal *temp2)
{
  assert(temp1->basetypid == temp2->basetypid);
  ensure_valid_tempsubtype(temp1->subtype);
  ensure_valid_tempsubtype(temp2->subtype);

  const TInstant *inst1, *inst2;
  const TInstantSet *ti;
  const TSequence *seq;
  const TSequenceSet *ts;
  /* If both are of the same temporal type use the specific equality */
  if (temp1->subtype == temp2->subtype)
  {
    if (temp1->subtype == INSTANT)
      return tinstant_eq((TInstant *) temp1, (TInstant *) temp2);
    else if (temp1->subtype == INSTANTSET)
      return tinstantset_eq((TInstantSet *) temp1, (TInstantSet *) temp2);
    else if (temp1->subtype == SEQUENCE)
      return tsequence_eq((TSequence *) temp1, (TSequence *) temp2);
    else /* temp1->subtype == SEQUENCESET */
      return tsequenceset_eq((TSequenceSet *) temp1, (TSequenceSet *) temp2);
  }

  /* Different temporal type */
  if (temp1->subtype > temp2->subtype)
  {
    const Temporal *temp = (Temporal *) temp1;
    temp1 = temp2;
    temp2 = temp;
  }
  if (temp1->subtype == INSTANT)
  {
    const TInstant *inst = (TInstant *) temp1;
    if (temp2->subtype == INSTANTSET)
    {
      ti = (TInstantSet *) temp2;
      if (ti->count != 1)
        return false;
      inst1 = tinstantset_inst_n(ti, 0);
      return tinstant_eq(inst, inst1);
    }
    if (temp2->subtype == SEQUENCE)
    {
      seq = (TSequence *) temp2;
      if (seq->count != 1)
        return false;
      inst1 = tsequence_inst_n(seq, 0);
      return tinstant_eq(inst, inst1);
    }
    if (temp2->subtype == SEQUENCESET)
    {
      ts = (TSequenceSet *) temp2;
      if (ts->count != 1)
        return false;
      seq = tsequenceset_seq_n(ts, 0);
      if (seq->count != 1)
        return false;
      inst1 = tsequence_inst_n(seq, 0);
      return tinstant_eq(inst, inst1);
    }

  }
  else if (temp1->subtype == INSTANTSET)
  {
    ti = (TInstantSet *) temp1;
    if (temp2->subtype == SEQUENCE)
    {
      seq = (TSequence *) temp2;
      if (ti->count != 1 || seq->count != 1)
        return false;
      inst1 = tinstantset_inst_n(ti, 0);
      inst2 = tsequence_inst_n(seq, 0);
      return tinstant_eq(inst1, inst2);
    }
    if (temp2->subtype == SEQUENCESET)
    {
      ts = (TSequenceSet *) temp2;
      for (int i = 0; i < ti->count; i ++)
      {
        seq = tsequenceset_seq_n(ts, i);
        if (seq->count != 1)
          return false;
        inst1 = tinstantset_inst_n(ti, i);
        inst2 = tsequence_inst_n(seq, 0);
        if (!tinstant_eq(inst1, inst2))
          return false;
      }
      return true;
    }
  }
  /* temp1->subtype == SEQUENCE && temp2->subtype == SEQUENCESET */
  seq = (TSequence *) temp1;
  ts = (TSequenceSet *) temp2;
  if (ts->count != 1)
    return false;
  const TSequence *seq1 = tsequenceset_seq_n(ts, 0);
  return tsequence_eq(seq, seq1);
}

PG_FUNCTION_INFO_V1(temporal_eq);
/**
 * Returns true if the two temporal values are equal
 */
PGDLLEXPORT Datum
temporal_eq(PG_FUNCTION_ARGS)
{
  Temporal *temp1 = PG_GETARG_TEMPORAL(0);
  Temporal *temp2 = PG_GETARG_TEMPORAL(1);
  bool result = temporal_eq_internal(temp1, temp2);
  PG_FREE_IF_COPY(temp1, 0);
  PG_FREE_IF_COPY(temp2, 1);
  PG_RETURN_BOOL(result);
}

/**
 * Returns true if the two temporal values are different
 * (internal function)
 */
bool
temporal_ne_internal(Temporal *temp1, Temporal *temp2)
{
  return !temporal_eq_internal(temp1, temp2);
}

PG_FUNCTION_INFO_V1(temporal_ne);
/**
 * Returns true if the two temporal values are different
 */
PGDLLEXPORT Datum
temporal_ne(PG_FUNCTION_ARGS)
{
  Temporal *temp1 = PG_GETARG_TEMPORAL(0);
  Temporal *temp2 = PG_GETARG_TEMPORAL(1);
  bool result = temporal_ne_internal(temp1, temp2);
  PG_FREE_IF_COPY(temp1, 0);
  PG_FREE_IF_COPY(temp2, 1);
  PG_RETURN_BOOL(result);
}

/* Comparison operators using the internal B-tree comparator */

PG_FUNCTION_INFO_V1(temporal_lt);
/**
 * Returns true if the first temporal value is less than the second one
 */
PGDLLEXPORT Datum
temporal_lt(PG_FUNCTION_ARGS)
{
  Temporal *temp1 = PG_GETARG_TEMPORAL(0);
  Temporal *temp2 = PG_GETARG_TEMPORAL(1);
  int cmp = temporal_cmp_internal(temp1, temp2);
  PG_FREE_IF_COPY(temp1, 0);
  PG_FREE_IF_COPY(temp2, 1);
  if (cmp < 0)
    PG_RETURN_BOOL(true);
  else
    PG_RETURN_BOOL(false);
}

PG_FUNCTION_INFO_V1(temporal_le);
/**
 * Returns true if the first temporal value is less than or equal to
 * the second one
 */
PGDLLEXPORT Datum
temporal_le(PG_FUNCTION_ARGS)
{
  Temporal *temp1 = PG_GETARG_TEMPORAL(0);
  Temporal *temp2 = PG_GETARG_TEMPORAL(1);
  int cmp = temporal_cmp_internal(temp1, temp2);
  PG_FREE_IF_COPY(temp1, 0);
  PG_FREE_IF_COPY(temp2, 1);
  if (cmp == 0)
    PG_RETURN_BOOL(true);
  else
    PG_RETURN_BOOL(false);
}

PG_FUNCTION_INFO_V1(temporal_ge);
/**
 * Returns true if the first temporal value is greater than or equal to
 * the second one
 */
PGDLLEXPORT Datum
temporal_ge(PG_FUNCTION_ARGS)
{
  Temporal *temp1 = PG_GETARG_TEMPORAL(0);
  Temporal *temp2 = PG_GETARG_TEMPORAL(1);
  int cmp = temporal_cmp_internal(temp1, temp2);
  PG_FREE_IF_COPY(temp1, 0);
  PG_FREE_IF_COPY(temp2, 1);
  if (cmp >= 0)
    PG_RETURN_BOOL(true);
  else
    PG_RETURN_BOOL(false);
}

PG_FUNCTION_INFO_V1(temporal_gt);
/**
 * Returns true if the first temporal value is greater than the second one
 */
PGDLLEXPORT Datum
temporal_gt(PG_FUNCTION_ARGS)
{
  Temporal *temp1 = PG_GETARG_TEMPORAL(0);
  Temporal *temp2 = PG_GETARG_TEMPORAL(1);
  int cmp = temporal_cmp_internal(temp1, temp2);
  PG_FREE_IF_COPY(temp1, 0);
  PG_FREE_IF_COPY(temp2, 1);
  if (cmp > 0)
    PG_RETURN_BOOL(true);
  else
    PG_RETURN_BOOL(false);
}

/*****************************************************************************
 * Functions for defining hash index
 *****************************************************************************/

/**
 * Returns the hash value of the temporal value
 * (dispatch function)
 */
uint32
temporal_hash_internal(const Temporal *temp)
{
  uint32 result;
  ensure_valid_tempsubtype(temp->subtype);
  if (temp->subtype == INSTANT)
    result = tinstant_hash((TInstant *) temp);
  else if (temp->subtype == INSTANTSET)
    result = tinstantset_hash((TInstantSet *) temp);
  else if (temp->subtype == SEQUENCE)
    result = tsequence_hash((TSequence *) temp);
  else /* temp->subtype == SEQUENCESET */
    result = tsequenceset_hash((TSequenceSet *) temp);
  return result;
}

PG_FUNCTION_INFO_V1(temporal_hash);
/**
 * Returns the hash value of the temporal value
 */
PGDLLEXPORT Datum
temporal_hash(PG_FUNCTION_ARGS)
{
  Temporal *temp = PG_GETARG_TEMPORAL(0);
  uint32 result = temporal_hash_internal(temp);
  PG_FREE_IF_COPY(temp, 0);
  PG_RETURN_UINT32(result);
}

/*****************************************************************************/<|MERGE_RESOLUTION|>--- conflicted
+++ resolved
@@ -2603,16 +2603,15 @@
     memset(&box1, 0, sizeof(STBOX));
     memset(&box2, 0, sizeof(STBOX));
     temporal_bbox(&box1, temp);
-<<<<<<< HEAD
-    Datum geom = value;
-    if (!tgeo_base_type(temp->basetypid))
-      geom = npoint_as_geom_internal(DatumGetNpoint(value));
-    geo_to_stbox_internal(&box2, (GSERIALIZED *)DatumGetPointer(geom));
-    if (!tgeo_base_type(temp->basetypid))
+    if (tgeo_base_type(temp->basetypid))
+      geo_to_stbox_internal(&box2, (GSERIALIZED *) DatumGetPointer(value));
+    else if (temp->basetypid == type_oid(T_NPOINT))
+    {
+      Datum geom = npoint_as_geom_internal(DatumGetNpoint(value));
+      geo_to_stbox_internal(&box2, (GSERIALIZED *) DatumGetPointer(geom));
       pfree(DatumGetPointer(geom));
-=======
-    geo_to_stbox_internal(&box2, (GSERIALIZED *) DatumGetPointer(value));
->>>>>>> 3043fd3f
+    }
+
     return (ever && contains_stbox_stbox_internal(&box1, &box2)) ||
       (!ever && same_stbox_stbox_internal(&box1, &box2));
   }
