--- conflicted
+++ resolved
@@ -603,14 +603,11 @@
     /* Get trajectory from temporal point */
     if (tgeo_base_type(temp->basetypid))
       trajgs = (GSERIALIZED *) DatumGetPointer(tpoint_trajectory_internal(temp));
-<<<<<<< HEAD
-    else /* temp->basetypid == type_oid(T_NPOINT)) */
+    else if (temp->basetypid == type_oid(T_NPOINT))
       trajgs = (GSERIALIZED *) DatumGetPointer(tnpoint_geom(temp));
-=======
     else 
       elog(ERROR, "unknown trajectory function for base type: %d",
         temp->basetypid);
->>>>>>> 82b63b78
 
     /* Read the bounds from the gserialized. */
     if ( LW_FAILURE == gserialized_get_gbox_p(trajgs, &gbox) )
@@ -618,7 +615,11 @@
       /* Skip empties too. */
       continue;
     }
-    tpoint_trajectory_free(temp, PointerGetDatum(trajgs));
+    /* Free trajectory */
+    if (tgeo_base_type(temp->basetypid))
+      tpoint_trajectory_free(temp, PointerGetDatum(trajgs));
+    else if (temp->basetypid == type_oid(T_NPOINT))
+      pfree(DatumGetPointer(trajgs));
 
     /* If we're in 2D mode, zero out the higher dimensions for "safety" */
     if ( mode == 2 )
