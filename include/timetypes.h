--- conflicted
+++ resolved
@@ -92,28 +92,17 @@
 #define DatumGetTimestampSet(X)    ((TimestampSet *) DatumGetPointer(X))
 #define TimestampSetGetDatum(X)    PointerGetDatum(X)
 #define PG_GETARG_TIMESTAMPSET(X)  DatumGetTimestampSet(PG_GETARG_POINTER(X))
-<<<<<<< HEAD
-#define PG_RETURN_TIMESTAMPSET(x)  PG_RETURN_POINTER(x)
-=======
 #define PG_RETURN_TIMESTAMPSET(X)  PG_RETURN_POINTER(X)
->>>>>>> 78a088e7
 
 #define DatumGetPeriod(X)          ((Period *) DatumGetPointer(X))
 #define PeriodGetDatum(X)          PointerGetDatum(X)
 #define PG_GETARG_PERIOD(X)        DatumGetPeriod(PG_GETARG_POINTER(X))
 #define PG_RETURN_PERIOD(X)        PG_RETURN_POINTER(X)
 
-<<<<<<< HEAD
-#define DatumGetPeriodSet(X)      ((PeriodSet *) DatumGetPointer(X))
-#define PeriodSetGetDatum(X)      PointerGetDatum(X)
-#define PG_GETARG_PERIODSET(X)    DatumGetPeriodSet(PG_GETARG_POINTER(X))
-#define PG_RETURN_PERIODSET(X)    PG_RETURN_POINTER(X)
-=======
 #define DatumGetPeriodSet(X)       ((PeriodSet *) DatumGetPointer(X))
 #define PeriodSetGetDatum(X)       PointerGetDatum(X)
 #define PG_GETARG_PERIODSET(X)     DatumGetPeriodSet(PG_GETARG_POINTER(X))
 #define PG_RETURN_PERIODSET(X)     PG_RETURN_POINTER(X)
->>>>>>> 78a088e7
 
 /*****************************************************************************/
 
