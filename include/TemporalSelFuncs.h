--- conflicted
+++ resolved
@@ -60,40 +60,6 @@
  *****************************************************************************/
 extern Selectivity temporal_bbox_sel(PlannerInfo *root, Oid operator, List *args, int varRelid, CachedOp cachedOp);
 extern Selectivity estimate_temporal_bbox_sel(PlannerInfo *root, VariableStatData vardata, ConstantData constantData,
-<<<<<<< HEAD
-								 CachedOp cachedOp);
-extern Selectivity estimate_temporal_position_sel(PlannerInfo *root, VariableStatData vardata,
-												  Node *other, bool isgt, bool iseq, CachedOp operator);
-extern Selectivity period_sel_internal(PlannerInfo *root, VariableStatData *vardata, Period *constval,
-									   Oid operator, StatisticsStrategy strategy);
-extern Selectivity scalarineq_sel(PlannerInfo *root, Oid operator, bool isgt, bool iseq,
-								  VariableStatData *vardata, Datum constval, Oid consttype,
-								  StatisticsStrategy strategy);
-extern Selectivity mcv_selectivity_internal(VariableStatData *vardata, FmgrInfo *opproc,
-											Datum constval, Oid atttype, bool varonleft, double *sumcommonp,
-											StatisticsStrategy strategy);
-extern double ineq_histogram_selectivity(PlannerInfo *root, VariableStatData *vardata,
-										 FmgrInfo *opproc, bool isgt, bool iseq, Datum constval, Oid consttype,
-										 StatisticsStrategy strategy);
-extern CachedOp get_temporal_cacheOp(Oid operator);
-/*****************************************************************************
- * Internal selectivity functions for Tnumber types.
- *****************************************************************************/
-extern Selectivity tnumber_bbox_sel(PlannerInfo *root, Oid operator, List *args, int varRelid, CachedOp cachedOp);
-extern Selectivity estimate_tnumber_bbox_sel(PlannerInfo *root, VariableStatData vardata, ConstantData constantData,
-											 CachedOp cachedOp);
-extern Selectivity estimate_tnumber_position_sel(VariableStatData vardata, Node *other, bool isgt, bool iseq);
-extern Selectivity range_sel_internal(VariableStatData *vardata, Datum constval,
-                                      bool isgt, bool iseq, TypeCacheEntry *typcache, StatisticsStrategy strategy);
-extern Selectivity calc_range_hist_selectivity(VariableStatData *vardata, Datum constval,
-											   TypeCacheEntry *typcache, bool isgt, bool iseq,
-											   StatisticsStrategy strategy);
-extern Selectivity calc_hist_selectivity_scalar(TypeCacheEntry *typcache, Datum constbound,
-												RangeBound *hist, int hist_nvalues, bool equal);
-extern int rbound_bsearch(TypeCacheEntry *typcache, Datum value, RangeBound *hist,
-						  int hist_length, bool equal);
-extern CachedOp get_tnumber_cacheOp(Oid operator);
-=======
                                               CachedOp cachedOp);
 extern Selectivity estimate_temporal_position_sel(PlannerInfo *root, VariableStatData vardata,
                                                   Node *other, bool isgt, bool iseq, CachedOp operator);
@@ -109,37 +75,9 @@
                                          FmgrInfo *opproc, bool isgt, bool iseq, Datum constval, Oid consttype,
                                          StatisticsStrategy strategy);
 extern CachedOp get_temporal_cacheOp(Oid operator);
->>>>>>> 13cfc974
 /*****************************************************************************
  * Internal selectivity functions for Tnumber types.
  *****************************************************************************/
-<<<<<<< HEAD
-
-extern double default_period_selectivity(Oid operator);
-extern int period_rbound_bsearch(PeriodBound *value, PeriodBound *hist,
-                                 int hist_length, bool equal);
-extern float8 get_period_position(PeriodBound *value, PeriodBound *hist1,
-                                  PeriodBound *hist2);
-extern float8 get_len_position(double value, double hist1, double hist2);
-extern float8 get_period_distance(PeriodBound *bound1, PeriodBound *bound2);
-extern int length_hist_bsearch(Datum *length_hist_values,
-                               int length_hist_nvalues, double value, bool equal);
-extern double calc_period_hist_selectivity(VariableStatData *vardata,
-                                           Period *constval, Oid operator, StatisticsStrategy strategy);
-extern double calc_period_hist_selectivity_scalar(PeriodBound *constbound,
-                                                  PeriodBound *hist, int hist_nvalues, bool equal);
-extern double calc_length_hist_frac(Datum *length_hist_values,
-                                    int length_hist_nvalues, double length1, double length2, bool equal);
-extern double calc_period_hist_selectivity_contained(PeriodBound *lower,
-                                                     PeriodBound *upper, PeriodBound *hist_lower, int hist_nvalues,
-                                                     Datum *length_hist_values, int length_hist_nvalues);
-extern double calc_period_hist_selectivity_contains(PeriodBound *lower,
-                                                    PeriodBound *upper,	PeriodBound *hist_lower, int hist_nvalues,
-                                                    Datum *length_hist_values, int length_hist_nvalues);
-extern double calc_period_hist_selectivity_adjacent(PeriodBound *lower,
-                                                    PeriodBound *upper, PeriodBound *hist_lower, PeriodBound *hist_upper,
-                                                    int hist_nvalues);
-=======
 extern Selectivity tnumber_bbox_sel(PlannerInfo *root, Oid operator, List *args, int varRelid, CachedOp cachedOp);
 extern Selectivity estimate_tnumber_bbox_sel(PlannerInfo *root, VariableStatData vardata, ConstantData constantData,
                                              CachedOp cachedOp);
@@ -154,28 +92,12 @@
 extern int rbound_bsearch(TypeCacheEntry *typcache, Datum value, RangeBound *hist,
                           int hist_length, bool equal);
 extern CachedOp get_tnumber_cacheOp(Oid operator);
->>>>>>> 13cfc974
 /*****************************************************************************
  * Helper functions for calculating selectivity.
  *****************************************************************************/
 extern double lower_or_higher_value_bound(Node *other, bool higher);
 extern PeriodBound *lower_or_higher_temporal_bound(Node *other, bool higher);
 extern bool get_attstatsslot_internal(AttStatsSlot *sslot, HeapTuple statstuple,
-<<<<<<< HEAD
-									  int reqkind, Oid reqop, int flags, StatisticsStrategy strategy);
-extern double default_temporaltypes_selectivity(Oid operator);
-extern void get_const_bounds(Node *other, BBoxBounds *bBoxBounds, bool *numeric,
-							 double *lower, double *upper, bool *temporal, Period **period);
-extern double var_eq_const(VariableStatData *vardata, Oid operator, Datum constval,
-						   bool negate, StatisticsStrategy strategy);
-extern bool convert_to_scalar(Oid valuetypid, Datum value, double *scaledvalue,
-							  Datum lobound, Datum hibound, Oid boundstypid, double *scaledlobound,
-							  double *scaledhibound);
-extern double convert_numeric_to_scalar(Oid typid, Datum value);
-extern double convert_timevalue_to_scalar(Oid typid, Datum value);
-extern bool get_actual_variable_range(PlannerInfo *root, VariableStatData *vardata,
-									  Oid sortop, Datum *min, Datum *max);
-=======
                                       int reqkind, Oid reqop, int flags, StatisticsStrategy strategy);
 extern double default_temporaltypes_selectivity(Oid operator);
 extern void get_const_bounds(Node *other, BBoxBounds *bBoxBounds, bool *numeric,
@@ -189,6 +111,5 @@
 extern double convert_timevalue_to_scalar(Oid typid, Datum value);
 extern bool get_actual_variable_range(PlannerInfo *root, VariableStatData *vardata,
                                       Oid sortop, Datum *min, Datum *max);
->>>>>>> 13cfc974
 #define BTREE_AM_OID   403
 #endif