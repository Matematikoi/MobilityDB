--- conflicted
+++ resolved
@@ -69,40 +69,6 @@
 
 	<chapter id ="AIS">
 		<title>Managing Ship Trajectories (AIS)</title>
-
-<<<<<<< HEAD
-		<para> AIS stands for Automatic Identification System. It is the location tracking system for sea vessels. This module illustrates how to load big AIS data sets into MobilityDB, and do basic exploration.  
-				</para>
-				<para>
-				The idea of this module is inspired from the tutorial of <ulink url="https://github.com/anitagraser/movingpandas">MovingPandas</ulink> on ship data analysis by Anita Graser.	  
-				</para>
-				<section>
-				<title>Contents</title>
-					<para>This module covers the following topics:
-						<itemizedlist>
-							<listitem>
-								<para>Loading large trajectory datasets into MobilityDB</para>
-							</listitem>
-							<listitem>
-								<para>Create proper indexes to speed up trajectory construction</para>
-							</listitem>
-							<listitem>
-								<para>Select trajectories by a spatial window</para>
-							</listitem>
-							<listitem>
-								<para>Join trajectories tables by proximity</para>
-							</listitem>
-							<listitem>
-								<para>Select certain parts inside individual trajectories</para>
-							</listitem>
-							<listitem>
-								<para>Manage the temporal speed and azimuth features of ships</para>
-							</listitem>
-						</itemizedlist>
-					</para>
-				</section>
-				<section>
-=======
 			<para> AIS stands for Automatic Identification System. It is the location tracking system for sea vessels. This module illustrates how to load big AIS data sets into MobilityDB and do basic exploration.
 			</para>
 			<para>
@@ -136,7 +102,6 @@
 			</section>
 
 			<section>
->>>>>>> af910113
 				<title>Data</title>
 				<para>
 					The Danish Maritime Authority publishes about 3 TB of AIS routes in CSV format <ulink url="https://www.dma.dk/SikkerhedTilSoes/Sejladsinformation/AIS/Sider/default.aspx">here</ulink>. The columns in the CSV are listed in <xref linkend="tabdata"/>. This module uses the data of one day April 1<superscript>st</superscript> 2018. The CSV file size is 1.9 GB, and it contains about 10 M rows.
@@ -1281,45 +1246,4 @@
 
 		</sect1>
 	</chapter>
-<<<<<<< HEAD
-	<chapter id ="berlinmod">
-		<title>Generating Realistic Trajectory Datasets of any Size</title>
-
-		<sect1 id ="berlinmod_about">
-			<title>Introduction</title>
-			<para>Do you need an arbitrarily large trajectory dataset to tests your ideas. This section illustrates how to run a trajectory data generator in MobilityDB. It implements the BerlinMOD benchmark data generator, that is described in:
-			</para>
-			<para>
-			Düntgen, C., Behr, T. and Güting, R.H. BerlinMOD: a benchmark for moving object databases. The VLDB Journal 18, 1335 (2009). https://doi.org/10.1007/s00778-009-0142-5	
-			</para>
-			<para>
-			The data generator simulates cars that move in a city, as many cars, and as many simulation days. It model people trips using their cars to and from work during the week as well as some additional trips at evenings or weekends. The simulation uses multiple ideas to be close to reality, including:
-			</para>
-			<para>
-			<itemizedlist>
-					<listitem>
-						<para>the home locations are sampled with respect to the population statistics of the different administrative areas in the city</para>
-					</listitem>
-					<listitem>
-						<para>similarly the work locations are sampled with respect to employment statistics</para>
-					</listitem>
-					<listitem>
-						<para>drivers will try to accelerate to the maximum allowed speed of a road</para>
-					</listitem>
-					<listitem>
-						<para>random events will force drivers to slow down or even stop to simulate obstacle, traffic lights, etc</para>
-					</listitem>
-					<listitem>
-						<para>drives will slow down in curves</para>
-					</listitem>
-				</itemizedlist>
-			</para>	
-			<para>
-			The generator is written in PL/pgSQL realistic  Drivers will always try to travel at the maximum allowed velocity. They will slow down only (or even stop), if they are required to do so, e.g. by red traffic lights, narrow curves, playing children, respecting other drivers’ way of right, etc.
-			</para>	
-
-		</sect1>
-	</chapter>	
-=======
->>>>>>> af910113
 </book>